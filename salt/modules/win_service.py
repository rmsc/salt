--- conflicted
+++ resolved
@@ -372,7 +372,6 @@
 
         salt '*' service.start <service name>
     '''
-<<<<<<< HEAD
     if status(name):
         return True
 
@@ -389,10 +388,6 @@
         attempts += 1
 
     return status(name)
-=======
-    cmd = ['net', 'start', '/y', name]
-    return not __salt__['cmd.retcode'](cmd, python_shell=False)
->>>>>>> d0a495f0
 
 
 def stop(name):
@@ -411,9 +406,6 @@
 
         salt '*' service.stop <service name>
     '''
-<<<<<<< HEAD
-    if not status(name):
-=======
     # net stop issues a stop command and waits briefly (~30s), but will give
     # up if the service takes too long to stop with a misleading
     # "service could not be stopped" message and RC 0.
@@ -421,7 +413,6 @@
     cmd = ['net', 'stop', '/y', name]
     res = __salt__['cmd.run'](cmd, python_shell=False)
     if 'service was stopped' in res:
->>>>>>> d0a495f0
         return True
 
     try:
