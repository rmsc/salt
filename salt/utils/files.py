# -*- coding: utf-8 -*-

from __future__ import absolute_import

# Import Python libs
import contextlib
import errno
import logging
import os
import re
import shutil
import subprocess
import time
import urllib

# Import salt libs
import salt.utils
import salt.modules.selinux
from salt.exceptions import CommandExecutionError, FileLockError, MinionError

# Import 3rd-party libs
from salt.ext import six

log = logging.getLogger(__name__)

LOCAL_PROTOS = ('', 'file')
REMOTE_PROTOS = ('http', 'https', 'ftp', 'swift', 's3')
VALID_PROTOS = ('salt', 'file') + REMOTE_PROTOS
TEMPFILE_PREFIX = '__salt.tmp.'

HASHES = {
    'sha512': 128,
    'sha384': 96,
    'sha256': 64,
    'sha224': 56,
    'sha1': 40,
    'md5': 32,
}
HASHES_REVMAP = dict([(y, x) for x, y in six.iteritems(HASHES)])


def guess_archive_type(name):
    '''
    Guess an archive type (tar, zip, or rar) by its file extension
    '''
    name = name.lower()
    for ending in ('tar', 'tar.gz', 'tar.bz2', 'tar.xz', 'tgz', 'tbz2', 'txz',
                   'tar.lzma', 'tlz'):
        if name.endswith('.' + ending):
            return 'tar'
    for ending in ('zip', 'rar'):
        if name.endswith('.' + ending):
            return ending
    return None


def mkstemp(*args, **kwargs):
    '''
    Should eventually reside here, but for now point back at old location in
    salt.utils
    '''
    return salt.utils.mkstemp(*args, **kwargs)


def recursive_copy(source, dest):
    '''
    Recursively copy the source directory to the destination,
    leaving files with the source does not explicitly overwrite.

    (identical to cp -r on a unix machine)
    '''
    for root, _, files in os.walk(source):
        path_from_source = root.replace(source, '').lstrip(os.sep)
        target_directory = os.path.join(dest, path_from_source)
        if not os.path.exists(target_directory):
            os.makedirs(target_directory)
        for name in files:
            file_path_from_source = os.path.join(source, path_from_source, name)
            target_path = os.path.join(target_directory, name)
            shutil.copyfile(file_path_from_source, target_path)


def copyfile(source, dest, backup_mode='', cachedir=''):
    '''
    Copy files from a source to a destination in an atomic way, and if
    specified cache the file.
    '''
    if not os.path.isfile(source):
        raise IOError(
            '[Errno 2] No such file or directory: {0}'.format(source)
        )
    if not os.path.isdir(os.path.dirname(dest)):
        raise IOError(
            '[Errno 2] No such file or directory: {0}'.format(dest)
        )
    bname = os.path.basename(dest)
    dname = os.path.dirname(os.path.abspath(dest))
    tgt = mkstemp(prefix=bname, dir=dname)
    shutil.copyfile(source, tgt)
    bkroot = ''
    if cachedir:
        bkroot = os.path.join(cachedir, 'file_backup')
    if backup_mode == 'minion' or backup_mode == 'both' and bkroot:
        if os.path.exists(dest):
            salt.utils.backup_minion(dest, bkroot)
    if backup_mode == 'master' or backup_mode == 'both' and bkroot:
        # TODO, backup to master
        pass
    # Get current file stats to they can be replicated after the new file is
    # moved to the destination path.
    fstat = None
    if not salt.utils.is_windows():
        try:
            fstat = os.stat(dest)
        except OSError:
            pass
    shutil.move(tgt, dest)
    if fstat is not None:
        os.chown(dest, fstat.st_uid, fstat.st_gid)
        os.chmod(dest, fstat.st_mode)
    # If SELINUX is available run a restorecon on the file
    rcon = salt.utils.which('restorecon')
    if rcon:
        policy = False
        try:
            policy = salt.modules.selinux.getenforce()
        except (ImportError, CommandExecutionError):
            pass
        if policy == 'Enforcing':
            with salt.utils.fopen(os.devnull, 'w') as dev_null:
                cmd = [rcon, dest]
                subprocess.call(cmd, stdout=dev_null, stderr=dev_null)
    if os.path.isfile(tgt):
        # The temp file failed to move
        try:
            os.remove(tgt)
        except Exception:
            pass


def rename(src, dst):
    '''
    On Windows, os.rename() will fail with a WindowsError exception if a file
    exists at the destination path. This function checks for this error and if
    found, it deletes the destination path first.
    '''
    try:
        os.rename(src, dst)
    except OSError as exc:
        if exc.errno != errno.EEXIST:
            raise
        try:
            os.remove(dst)
        except OSError as exc:
            if exc.errno != errno.ENOENT:
                raise MinionError(
                    'Error: Unable to remove {0}: {1}'.format(
                        dst,
                        exc.strerror
                    )
                )
        os.rename(src, dst)


def process_read_exception(exc, path):
    '''
    Common code for raising exceptions when reading a file fails
    '''
    if exc.errno == errno.ENOENT:
        raise CommandExecutionError('{0} does not exist'.format(path))
    elif exc.errno == errno.EACCES:
        raise CommandExecutionError(
            'Permission denied reading from {0}'.format(path)
        )
    else:
        raise CommandExecutionError(
            'Error {0} encountered reading from {1}: {2}'.format(
                exc.errno, path, exc.strerror
            )
        )


@contextlib.contextmanager
def wait_lock(path, lock_fn=None, timeout=5, sleep=0.1, time_start=None):
    '''
    Obtain a write lock. If one exists, wait for it to release first
    '''
    if not isinstance(path, six.string_types):
        raise FileLockError('path must be a string')
    if lock_fn is None:
        lock_fn = path + '.w'
    if time_start is None:
        time_start = time.time()
    obtained_lock = False

    def _raise_error(msg, race=False):
        '''
        Raise a FileLockError
        '''
        raise FileLockError(msg, time_start=time_start)

    try:
        if os.path.exists(lock_fn) and not os.path.isfile(lock_fn):
            _raise_error(
                'lock_fn {0} exists and is not a file'.format(lock_fn)
            )

        open_flags = os.O_CREAT | os.O_EXCL | os.O_WRONLY
        while time.time() - time_start < timeout:
            try:
                # Use os.open() to obtain filehandle so that we can force an
                # exception if the file already exists. Concept found here:
                # http://stackoverflow.com/a/10979569
                fh_ = os.open(lock_fn, open_flags)
            except (IOError, OSError) as exc:
                if exc.errno != errno.EEXIST:
                    _raise_error(
                        'Error {0} encountered obtaining file lock {1}: {2}'
                        .format(exc.errno, lock_fn, exc.strerror)
                    )
                log.trace(
                    'Lock file %s exists, sleeping %f seconds', lock_fn, sleep
                )
                time.sleep(sleep)
            else:
                # Write the lock file
                with os.fdopen(fh_, 'w'):
                    pass
                # Lock successfully acquired
                log.trace('Write lock %s obtained', lock_fn)
                obtained_lock = True
                # Transfer control back to the code inside the with block
                yield
                # Exit the loop
                break

        else:
            _raise_error(
                'Timeout of {0} seconds exceeded waiting for lock_fn {1} '
                'to be released'.format(timeout, lock_fn)
            )

    except FileLockError:
        raise

    except Exception as exc:
        _raise_error(
            'Error encountered obtaining file lock {0}: {1}'.format(
                lock_fn,
                exc
            )
        )

    finally:
        if obtained_lock:
            os.remove(lock_fn)
            log.trace('Write lock for %s (%s) released', path, lock_fn)


@contextlib.contextmanager
def set_umask(mask):
    '''
    Temporarily set the umask and restore once the contextmanager exits
    '''
    if salt.utils.is_windows():
        # Don't attempt on Windows
        yield
    else:
        try:
            orig_mask = os.umask(mask)
            yield
        finally:
            os.umask(orig_mask)


def safe_filename_leaf(file_basename):
    '''
    Input the basename of a file, without the directory tree, and returns a safe name to use
    i.e. only the required characters are converted by urllib.quote
    If the input is a PY2 String, output a PY2 String. If input is Unicode output Unicode.
    For consistency all platforms are treated the same. Hard coded to utf8 as its ascii compatible
    windows is \\ / : * ? " < > | posix is /

    .. versionadded:: 2017.7.2

    :codeauthor: Damon Atkins <https://github.com/damon-atkins>
    '''
    def _replace(re_obj):
        return urllib.quote(re_obj.group(0), safe=u'')
    if not isinstance(file_basename, six.text_type):
        # the following string is not prefixed with u
        return re.sub('[\\\\:/*?"<>|]',
                      _replace,
                      six.text_type(file_basename, 'utf8').encode('ascii', 'backslashreplace'))
    # the following string is prefixed with u
    return re.sub(u'[\\\\:/*?"<>|]', _replace, file_basename, flags=re.UNICODE)


def safe_filepath(file_path_name, dir_sep=None):
    '''
    Input the full path and filename, splits on directory separator and calls safe_filename_leaf for
    each part of the path. dir_sep allows coder to force a directory separate to a particular character

    .. versionadded:: 2017.7.2

    :codeauthor: Damon Atkins <https://github.com/damon-atkins>
    '''
    if not dir_sep:
        dir_sep = os.sep
    # Normally if file_path_name or dir_sep is Unicode then the output will be Unicode
    # This code ensure the output type is the same as file_path_name
    if not isinstance(file_path_name, six.text_type) and isinstance(dir_sep, six.text_type):
        dir_sep = dir_sep.encode('ascii')  # This should not be executed under PY3
    # splitdrive only set drive on windows platform
    (drive, path) = os.path.splitdrive(file_path_name)
    path = dir_sep.join([safe_filename_leaf(file_section) for file_section in path.rsplit(dir_sep)])
    if drive:
<<<<<<< HEAD
        path = dir_sep.join([drive, path])
    return path
=======
        return os.sep.join([drive, path])
    else:
        return path


def remove(path):
    '''
    Runs os.remove(path) and suppresses the OSError if the file doesn't exist
    '''
    try:
        os.remove(path)
    except OSError as exc:
        if exc.errno != errno.ENOENT:
            raise
>>>>>>> 47cd8723
<|MERGE_RESOLUTION|>--- conflicted
+++ resolved
@@ -315,13 +315,8 @@
     (drive, path) = os.path.splitdrive(file_path_name)
     path = dir_sep.join([safe_filename_leaf(file_section) for file_section in path.rsplit(dir_sep)])
     if drive:
-<<<<<<< HEAD
         path = dir_sep.join([drive, path])
     return path
-=======
-        return os.sep.join([drive, path])
-    else:
-        return path
 
 
 def remove(path):
@@ -333,4 +328,3 @@
     except OSError as exc:
         if exc.errno != errno.ENOENT:
             raise
->>>>>>> 47cd8723
