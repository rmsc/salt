--- conflicted
+++ resolved
@@ -73,27 +73,23 @@
     return __context__['chocolatey._yes']
 
 
-<<<<<<< HEAD
-def _no_progress(context):
+def _no_progress():
     '''
     Returns ['--no-progress'] if on v0.10.4 or later, otherwise returns an
     empty list
     '''
     if 'chocolatey._no_progress' in __context__:
-        return context['chocolatey._no_progress']
+        return __context__['chocolatey._no_progress']
     if _LooseVersion(chocolatey_version()) >= _LooseVersion('0.10.4'):
         answer = ['--no-progress']
     else:
         log.warning('--no-progress unsupported in choco < 0.10.4')
         answer = []
-    context['chocolatey._no_progress'] = answer
+    __context__['chocolatey._no_progress'] = answer
     return answer
 
 
-def _find_chocolatey(context, salt):
-=======
 def _find_chocolatey():
->>>>>>> 70c4d055
     '''
     Returns the full path to chocolatey.bat on the host.
     '''
@@ -490,17 +486,12 @@
         cmd.extend(['--packageparameters', package_args])
     if allow_multiple:
         cmd.append('--allow-multiple')
-<<<<<<< HEAD
     if execution_timeout:
         cmd.extend(['--execution-timeout', execution_timeout])
 
     # Salt doesn't need to see the progress
-    cmd.extend(_no_progress(__context__))
-    cmd.extend(_yes(__context__))
-
-=======
+    cmd.extend(_no_progress())
     cmd.extend(_yes())
->>>>>>> 70c4d055
     result = __salt__['cmd.run_all'](cmd, python_shell=False)
 
     if result['retcode'] not in [0, 1641, 3010]:
@@ -842,14 +833,10 @@
         cmd.append('--forcex86')
     if package_args:
         cmd.extend(['--packageparameters', package_args])
-<<<<<<< HEAD
 
     # Salt doesn't need to see the progress
-    cmd.extend(_no_progress(__context__))
-    cmd.extend(_yes(__context__))
-=======
+    cmd.extend(_no_progress())
     cmd.extend(_yes())
->>>>>>> 70c4d055
 
     result = __salt__['cmd.run_all'](cmd, python_shell=False)
 
@@ -893,15 +880,10 @@
         cmd.extend(['--source', source])
     if salt.utils.data.is_true(pre_versions):
         cmd.append('--prerelease')
-<<<<<<< HEAD
 
     # Salt doesn't need to see the progress
-    cmd.extend(_no_progress(__context__))
-    cmd.extend(_yes(__context__))
-
-=======
+    cmd.extend(_no_progress())
     cmd.extend(_yes())
->>>>>>> 70c4d055
     result = __salt__['cmd.run_all'](cmd, python_shell=False)
 
     if result['retcode'] not in [0, 1641, 3010]:
