# -*- coding: utf-8 -*-
'''
Python renderer that includes a Pythonic Object based interface

:maintainer: Evan Borgstrom <evan@borgstrom.ca>

Let's take a look at how you use pyobjects in a state file. Here's a quick
example that ensures the ``/tmp`` directory is in the correct state.

.. code-block:: python
   :linenos:

    #!pyobjects

    File.managed("/tmp", user='root', group='root', mode='1777')

Nice and Pythonic!

By using the "shebang" syntax to switch to the pyobjects renderer we can now
write our state data using an object based interface that should feel at home
to python developers. You can import any module and do anything that you'd
like (with caution, importing sqlalchemy, django or other large frameworks has
not been tested yet). Using the pyobjects renderer is exactly the same as
using the built-in Python renderer with the exception that pyobjects provides
you with an object based interface for generating state data.

Creating state data
^^^^^^^^^^^^^^^^^^^
Pyobjects takes care of creating an object for each of the available states on
the minion. Each state is represented by an object that is the CamelCase
version of its name (i.e. ``File``, ``Service``, ``User``, etc), and these
objects expose all of their available state functions (i.e. ``File.managed``,
``Service.running``, etc).

The name of the state is split based upon underscores (``_``), then each part
is capitalized and finally the parts are joined back together.

Some examples:

* ``postgres_user`` becomes ``PostgresUser``
* ``ssh_known_hosts`` becomes ``SshKnownHosts``

Context Managers and requisites
^^^^^^^^^^^^^^^^^^^^^^^^^^^^^^^
How about something a little more complex. Here we're going to get into the
core of how to use pyobjects to write states.

.. code-block:: python
   :linenos:

    #!pyobjects

    with Pkg.installed("nginx"):
        Service.running("nginx", enable=True)

        with Service("nginx", "watch_in"):
            File.managed("/etc/nginx/conf.d/mysite.conf",
                         owner='root', group='root', mode='0444',
                         source='salt://nginx/mysite.conf')


The objects that are returned from each of the magic method calls are setup to
be used a Python context managers (``with``) and when you use them as such all
declarations made within the scope will **automatically** use the enclosing
state as a requisite!

The above could have also been written use direct requisite statements as.

.. code-block:: python
   :linenos:

    #!pyobjects

    Pkg.installed("nginx")
    Service.running("nginx", enable=True, require=Pkg("nginx"))
    File.managed("/etc/nginx/conf.d/mysite.conf",
                 owner='root', group='root', mode='0444',
                 source='salt://nginx/mysite.conf',
                 watch_in=Service("nginx"))

You can use the direct requisite statement for referencing states that are
generated outside of the current file.

.. code-block:: python
   :linenos:

    #!pyobjects

    # some-other-package is defined in some other state file
    Pkg.installed("nginx", require=Pkg("some-other-package"))

The last thing that direct requisites provide is the ability to select which
of the SaltStack requisites you want to use (require, require_in, watch,
watch_in, use & use_in) when using the requisite as a context manager.

.. code-block:: python
   :linenos:

    #!pyobjects

    with Service("my-service", "watch_in"):
        ...

The above example would cause all declarations inside the scope of the context
manager to automatically have their ``watch_in`` set to
``Service("my-service")``.

Including and Extending
^^^^^^^^^^^^^^^^^^^^^^^

To include other states use the ``include()`` function. It takes one name per
state to include.

To extend another state use the ``extend()`` function on the name when creating
a state.

.. code-block:: python
   :linenos:

    #!pyobjects

    include('http', 'ssh')

    Service.running(extend('apache'),
                    watch=[File('/etc/httpd/extra/httpd-vhosts.conf')])


Importing from other state files
^^^^^^^^^^^^^^^^^^^^^^^^^^^^^^^^
Like any Python project that grows you will likely reach a point where you want
to create reusability in your state tree and share objects between state files,
Map Data (described below) is a perfect example of this.

To facilitate this Python's ``import`` statement has been augmented to allow
for a special case when working with a Salt state tree. If you specify a Salt
url (``salt://...``) as the target for importing from then the pyobjects
renderer will take care of fetching the file for you, parsing it with all of
the pyobjects features available and then place the requested objects in the
global scope of the template being rendered.

This works for all types of import statements; ``import X``,
``from X import Y``, and ``from X import Y as Z``.

.. code-block:: python
   :linenos:

    #!pyobjects

    import salt://myfile.sls
    from salt://something/data.sls import Object
    from salt://something/data.sls import Object as Other


See the Map Data section for a more practical use.

Caveats:

* Imported objects are ALWAYS put into the global scope of your template,
  regardless of where your import statement is.


Salt object
^^^^^^^^^^^
In the spirit of the object interface for creating state data pyobjects also
provides a simple object interface to the ``__salt__`` object.

A function named ``salt`` exists in scope for your sls files and will dispatch
its attributes to the ``__salt__`` dictionary.

The following lines are functionally equivalent:

.. code-block:: python
   :linenos:

    #!pyobjects

    ret = salt.cmd.run(bar)
    ret = __salt__['cmd.run'](bar)

Pillar, grain, mine & config data
^^^^^^^^^^^^^^^^^^^^^^^^^^^^^^^^^
Pyobjects provides shortcut functions for calling ``pillar.get``,
``grains.get``, ``mine.get`` & ``config.get`` on the ``__salt__`` object. This
helps maintain the readability of your state files.

Each type of data can be access by a function of the same name: ``pillar()``,
``grains()``, ``mine()`` and ``config()``.

The following pairs of lines are functionally equivalent:

.. code-block:: python
   :linenos:

    #!pyobjects

    value = pillar('foo:bar:baz', 'qux')
    value = __salt__['pillar.get']('foo:bar:baz', 'qux')

    value = grains('pkg:apache')
    value = __salt__['grains.get']('pkg:apache')

    value = mine('os:Fedora', 'network.interfaces', 'grain')
    value = __salt__['mine.get']('os:Fedora', 'network.interfaces', 'grain')

    value = config('foo:bar:baz', 'qux')
    value = __salt__['config.get']('foo:bar:baz', 'qux')


Map Data
^^^^^^^^
When building complex states or formulas you often need a way of building up a
map of data based on grain data. The most common use of this is tracking the
package and service name differences between distributions.

To build map data using pyobjects we provide a class named Map that you use to
build your own classes with inner classes for each set of values for the
different grain matches.

.. code-block:: python
   :linenos:

    #!pyobjects

    class Samba(Map):
        merge = 'samba:lookup'

        class Debian:
            server = 'samba'
            client = 'samba-client'
            service = 'samba'

        class Ubuntu:
            __grain__ = 'os'
            service = 'smbd'

        class RedHat:
            server = 'samba'
            client = 'samba'
            service = 'smb'

To use this new data you can import it into your state file and then access
your attributes. To access the data in the map you simply access the attribute
name on the base class that is extending Map. Assuming the above Map was in the
file ``samba/map.sls``, you could do the following.

.. code-block:: python
   :linenos:

    #!pyobjects

    from salt://samba/map.sls import Samba

    with Pkg.installed("samba", names=[Samba.server, Samba.client]):
        Service.running("samba", name=Samba.service)

TODO
^^^^
* Interface for working with reactor files
'''

# Import Python Libs
from __future__ import absolute_import
import logging
import re

# Import Salt Libs
from salt.ext.six import exec_
import salt.utils
import salt.loader
from salt.fileclient import get_file_client
from salt.utils.pyobjects import Registry, StateFactory, SaltObject, Map
import salt.ext.six as six

# our import regexes
FROM_RE = re.compile(r'^\s*from\s+(salt:\/\/.*)\s+import (.*)$')
IMPORT_RE = re.compile(r'^\s*import\s+(salt:\/\/.*)$')
FROM_AS_RE = re.compile(r'^(.*) as (.*)$')

log = logging.getLogger(__name__)

try:
    __context__['pyobjects_loaded'] = True
except NameError:
    __context__ = {}


def load_states():
    '''
    This loads our states into the salt __context__
    '''
    states = {}

    # the loader expects to find pillar & grain data
    __opts__['grains'] = __grains__
    __opts__['pillar'] = __pillar__

    # TODO: honor __virtual__? The old one didn't...
    # create our own loader that ignores __virtual__()
    lazy_states = salt.loader.LazyLoader(
        salt.loader._module_dirs(__opts__, 'states', 'states'),
        __opts__,
        tag='states',
        pack={'__salt__': __salt__},
        virtual_enable=False,
    )

    # TODO: some way to lazily do this? This requires loading *all* state modules
<<<<<<< HEAD
    for key, func in six.iteritems(lazy_states):
=======
    for key, func in lazy_states.iteritems():
        if '.' not in key:
            continue
>>>>>>> ef5d6c10
        mod_name, func_name = key.split('.', 1)
        if mod_name not in states:
            states[mod_name] = {}
        states[mod_name][func_name] = func

    __context__['pyobjects_states'] = states


def render(template, saltenv='base', sls='', salt_data=True, **kwargs):
    if 'pyobjects_states' not in __context__:
        load_states()

    # these hold the scope that our sls file will be executed with
    _globals = {}

    # create our StateFactory objects
    mod_globals = {'StateFactory': StateFactory}
    for mod in __context__['pyobjects_states']:
        mod_locals = {}
        mod_camel = ''.join([
            part.capitalize()
            for part in mod.split('_')
        ])
        valid_funcs = "','".join(
            __context__['pyobjects_states'][mod]
        )
        mod_cmd = "{0} = StateFactory('{1!s}', valid_funcs=['{2}'])".format(
            mod_camel,
            mod,
            valid_funcs
        )
        exec_(mod_cmd, mod_globals, mod_locals)

        _globals[mod_camel] = mod_locals[mod_camel]

    # add our include and extend functions
    _globals['include'] = Registry.include
    _globals['extend'] = Registry.make_extend

    # add our map class
    Map.__salt__ = __salt__
    _globals['Map'] = Map

    # add some convenience methods to the global scope as well as the "dunder"
    # format of all of the salt objects
    try:
        _globals.update({
            # salt, pillar & grains all provide shortcuts or object interfaces
            'salt': SaltObject(__salt__),
            'pillar': __salt__['pillar.get'],
            'grains': __salt__['grains.get'],
            'mine': __salt__['mine.get'],
            'config': __salt__['config.get'],

            # the "dunder" formats are still available for direct use
            '__salt__': __salt__,
            '__pillar__': __pillar__,
            '__grains__': __grains__
        })
    except NameError:
        pass

    # if salt_data is not True then we just return the global scope we've
    # built instead of returning salt data from the registry
    if not salt_data:
        return _globals

    # this will be used to fetch any import files
    client = get_file_client(__opts__)

    # process our sls imports
    #
    # we allow pyobjects users to use a special form of the import statement
    # so that they may bring in objects from other files. while we do this we
    # disable the registry since all we're looking for here is python objects,
    # not salt state data
    template_data = []
    Registry.enabled = False
    for line in template.readlines():
        line = line.rstrip('\r\n')
        matched = False
        for RE in (IMPORT_RE, FROM_RE):
            matches = RE.match(line)
            if not matches:
                continue

            import_file = matches.group(1).strip()
            try:
                imports = matches.group(2).split(',')
            except IndexError:
                # if we don't have a third group in the matches object it means
                # that we're importing everything
                imports = None

            state_file = client.cache_file(import_file, saltenv)
            if not state_file:
                raise ImportError("Could not find the file {0!r}".format(import_file))

            with salt.utils.fopen(state_file) as f:
                state_contents = f.read()

            state_locals = {}
            exec_(state_contents, _globals, state_locals)

            if imports is None:
                imports = list(state_locals)

            for name in imports:
                name = alias = name.strip()

                matches = FROM_AS_RE.match(name)
                if matches is not None:
                    name = matches.group(1).strip()
                    alias = matches.group(2).strip()

                if name not in state_locals:
                    raise ImportError("{0!r} was not found in {1!r}".format(
                        name,
                        import_file
                    ))
                _globals[alias] = state_locals[name]

            matched = True
            break

        if not matched:
            template_data.append(line)

    final_template = "\n".join(template_data)

    # re-enable the registry
    Registry.enabled = True

    # now exec our template using our created scopes
    exec_(final_template, _globals)

    return Registry.salt_data()<|MERGE_RESOLUTION|>--- conflicted
+++ resolved
@@ -305,13 +305,9 @@
     )
 
     # TODO: some way to lazily do this? This requires loading *all* state modules
-<<<<<<< HEAD
     for key, func in six.iteritems(lazy_states):
-=======
-    for key, func in lazy_states.iteritems():
         if '.' not in key:
             continue
->>>>>>> ef5d6c10
         mod_name, func_name = key.split('.', 1)
         if mod_name not in states:
             states[mod_name] = {}
