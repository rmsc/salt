#
# This file is autogenerated by pip-compile
# To update, run:
#
#    pip-compile --no-emit-index-url --output-file=requirements/static/ci/py3.11/tools.txt requirements/static/ci/tools.in
#
attrs==23.1.0
    # via
    #   -r requirements/static/ci/tools.in
    #   python-tools-scripts
boto3==1.26.152
    # via -r requirements/static/ci/tools.in
botocore==1.29.152
    # via
    #   boto3
    #   s3transfer
<<<<<<< HEAD
certifi==2023.5.7
=======
certifi==2023.07.22
>>>>>>> 89736002
    # via requests
charset-normalizer==3.1.0
    # via requests
idna==3.4
    # via requests
jinja2==3.1.2
    # via -r requirements/static/ci/tools.in
jmespath==1.0.1
    # via
    #   boto3
    #   botocore
markdown-it-py==3.0.0
    # via rich
markupsafe==2.1.3
    # via jinja2
mdurl==0.1.2
    # via markdown-it-py
packaging==23.1
    # via -r requirements/static/ci/tools.in
pygments==2.15.1
    # via rich
python-dateutil==2.8.2
    # via botocore
python-tools-scripts==0.17.0
    # via -r requirements/static/ci/tools.in
pyyaml==6.0.1
    # via -r requirements/static/ci/tools.in
requests==2.31.0
    # via
    #   python-tools-scripts
    #   virustotal3
rich==13.4.2
    # via python-tools-scripts
s3transfer==0.6.1
    # via boto3
six==1.16.0
    # via python-dateutil
urllib3==1.26.16
    # via
    #   botocore
    #   requests
virustotal3==1.0.8
    # via -r requirements/static/ci/tools.in<|MERGE_RESOLUTION|>--- conflicted
+++ resolved
@@ -14,11 +14,7 @@
     # via
     #   boto3
     #   s3transfer
-<<<<<<< HEAD
-certifi==2023.5.7
-=======
 certifi==2023.07.22
->>>>>>> 89736002
     # via requests
 charset-normalizer==3.1.0
     # via requests
