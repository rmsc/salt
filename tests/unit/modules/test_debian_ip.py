# -*- coding: utf-8 -*-
'''
    :codeauthor: Jayesh Kariya <jayeshk@saltstack.com>
'''

# Import Python libs
from __future__ import absolute_import, print_function, unicode_literals
import tempfile

# Import Salt Testing Libs
from tests.support.mixins import LoaderModuleMockMixin
from tests.support.unit import TestCase, skipIf
from tests.support.mock import (
    MagicMock,
    patch,
    NO_MOCK,
    NO_MOCK_REASON
)

# Import Salt Libs
import salt.modules.debian_ip as debian_ip

# Import third party libs
import jinja2.exceptions


@skipIf(NO_MOCK, NO_MOCK_REASON)
class DebianIpTestCase(TestCase, LoaderModuleMockMixin):
    '''
    Test cases for salt.modules.debian_ip
    '''
    def setup_loader_modules(self):
        return {debian_ip: {}}

    # 'build_bond' function tests: 3

    def test_build_bond(self):
        '''
        Test if it create a bond script in /etc/modprobe.d with the passed
        settings and load the bonding kernel module.
        '''
        with patch('salt.modules.debian_ip._parse_settings_bond',
                   MagicMock(return_value={})), \
                           patch('salt.modules.debian_ip._write_file',
                                 MagicMock(return_value=True)):
            mock = MagicMock(return_value=1)
            with patch.dict(debian_ip.__grains__, {'osrelease': mock}):
                mock = MagicMock(return_value=True)
                with patch.dict(debian_ip.__salt__, {'kmod.load': mock,
                                                     'pkg.install': mock}):
                    self.assertEqual(debian_ip.build_bond('bond0'), '')

    def test_build_bond_exception(self):
        '''
        Test if it create a bond script in /etc/modprobe.d with the passed
        settings and load the bonding kernel module.
        '''
        with patch('salt.modules.debian_ip._parse_settings_bond',
                   MagicMock(return_value={})):
            mock = MagicMock(return_value=1)
            with patch.dict(debian_ip.__grains__, {'osrelease': mock}):
                mock = MagicMock(side_effect=
                                 jinja2.exceptions.TemplateNotFound('error'))
                with patch.object(jinja2.Environment, 'get_template', mock):
                    self.assertEqual(debian_ip.build_bond('bond0'), '')

    def test_build_bond_data(self):
        '''
        Test if it create a bond script in /etc/modprobe.d with the passed
        settings and load the bonding kernel module.
        '''
        with patch('salt.modules.debian_ip._parse_settings_bond',
                   MagicMock(return_value={})), \
                           patch('salt.modules.debian_ip._read_temp',
                                 MagicMock(return_value=True)):
            mock = MagicMock(return_value=1)
            with patch.dict(debian_ip.__grains__, {'osrelease': mock}):
                self.assertTrue(debian_ip.build_bond('bond0', test='True'))

    # 'build_routes' function tests: 2

    def test_build_routes(self):
        '''
        Test if it add route scripts for a network interface using up commands.
        '''
        with patch('salt.modules.debian_ip._parse_routes',
                   MagicMock(return_value={'routes': []})), \
                           patch('salt.modules.debian_ip._write_file_routes',
                                 MagicMock(return_value=True)), \
                                         patch('salt.modules.debian_ip._read_file',
                                               MagicMock(return_value='salt')):
            self.assertEqual(debian_ip.build_routes('eth0'), 'saltsalt')

    def test_build_routes_exception(self):
        '''
        Test if it add route scripts for a network interface using up commands.
        '''
        with patch('salt.modules.debian_ip._parse_routes',
                   MagicMock(return_value={'routes': []})):
            self.assertTrue(debian_ip.build_routes('eth0', test='True'))

            mock = MagicMock(side_effect=jinja2.exceptions.TemplateNotFound('err'))
            with patch.object(jinja2.Environment, 'get_template', mock):
                self.assertEqual(debian_ip.build_routes('eth0'), '')

    # 'down' function tests: 1

    def test_down(self):
        '''
        Test if it shutdown a network interface
        '''
        self.assertEqual(debian_ip.down('eth0', 'slave'), None)

        mock = MagicMock(return_value='Salt')
        with patch.dict(debian_ip.__salt__, {'cmd.run': mock}):
            self.assertEqual(debian_ip.down('eth0', 'eth'), 'Salt')

    # 'get_bond' function tests: 1

    def test_get_bond(self):
        '''
        Test if it return the content of a bond script
        '''
        self.assertEqual(debian_ip.get_bond('bond0'), '')

    # 'get_interface' function tests: 1

    def test_get_interface(self):
        '''
        Test if it return the contents of an interface script
        '''
        with patch.object(debian_ip, '_parse_interfaces',
                          MagicMock(return_value={})):
            self.assertListEqual(debian_ip.get_interface('eth0'), [])

        mock_ret = {'lo': {'enabled': True, 'data':
                           {'inet': {'addrfam': 'inet', 'proto': 'loopback'}}}}
        with patch.object(debian_ip, '_parse_interfaces',
                          MagicMock(return_value=mock_ret)):
            self.assertListEqual(debian_ip.get_interface('lo'),
                                 ['auto lo\n',
                                  'iface lo inet loopback\n',
                                  '\n'])

            mock = MagicMock(side_effect=jinja2.exceptions.TemplateNotFound
                             ('error'))
            with patch.object(jinja2.Environment, 'get_template', mock):
                self.assertEqual(debian_ip.get_interface('lo'), '')

    # 'build_interface' function tests: 1

    def test_build_interface(self):
        '''
        Test if it builds an interface script for a network interface.
        '''
        with patch('salt.modules.debian_ip._write_file_ifaces',
                   MagicMock(return_value='salt')):
            self.assertEqual(debian_ip.build_interface('eth0', 'eth', 'enabled'),
                             ['s\n', 'a\n', 'l\n', 't\n'])

            self.assertTrue(debian_ip.build_interface('eth0', 'eth', 'enabled',
                                                      test='True'))

            with patch.object(debian_ip, '_parse_settings_eth',
                              MagicMock(return_value={'routes': []})):
                self.assertRaises(AttributeError, debian_ip.build_interface,
                                  'eth0', 'bridge', 'enabled')

                self.assertRaises(AttributeError, debian_ip.build_interface,
                                  'eth0', 'slave', 'enabled')

                self.assertRaises(AttributeError, debian_ip.build_interface,
                                  'eth0', 'bond', 'enabled')

            self.assertTrue(debian_ip.build_interface('eth0', 'eth', 'enabled',
                                                      test='True'))

        interfaces = [
                # IPv4-only interface; single address
                {'iface_name': 'eth1', 'iface_type': 'eth', 'enabled': True,
                    'settings': {
                        'proto': 'static',
                        'ipaddr': '192.168.4.9',
                        'netmask': '255.255.255.0',
                        'gateway': '192.168.4.1',
                        'enable_ipv6': False,
                        'noifupdown': True,
                        },
                    'return': [
                        'auto eth1\n',
                        'iface eth1 inet static\n',
                        '    address 192.168.4.9\n',
                        '    netmask 255.255.255.0\n',
                        '    gateway 192.168.4.1\n',
                        '\n']},
                # IPv6-only; single address
                {'iface_name': 'eth2', 'iface_type': 'eth', 'enabled': True,
                    'settings': {
                        'proto': 'static',
                        'ipv6proto': 'static',
                        'ipv6ipaddr': '2001:db8:dead:beef::3',
                        'ipv6netmask': '64',
                        'ipv6gateway': '2001:db8:dead:beef::1',
                        'enable_ipv6': True,
                        'noifupdown': True,
                        },
                    'return': [
                        'auto eth2\n',
                        'iface eth2 inet6 static\n',
                        '    address 2001:db8:dead:beef::3\n',
                        '    netmask 64\n',
                        '    gateway 2001:db8:dead:beef::1\n',
                        '\n']},
                # IPv4 and IPv6; shared/overridden settings
                {'iface_name': 'eth3', 'iface_type': 'eth', 'enabled': True,
                    'settings': {
                        'proto': 'static',
                        'ipaddr': '192.168.4.9',
                        'netmask': '255.255.255.0',
                        'gateway': '192.168.4.1',
                        'ipv6proto': 'static',
                        'ipv6ipaddr': '2001:db8:dead:beef::3',
                        'ipv6netmask': '64',
                        'ipv6gateway': '2001:db8:dead:beef::1',
                        'ttl': '18',  # shared
                        'ipv6ttl': '15',  # overriden for v6
                        'mtu': '1480',  # shared
                        'enable_ipv6': True,
                        'noifupdown': True,
                        },
                    'return': [
                        'auto eth3\n',
                        'iface eth3 inet static\n',
                        '    address 192.168.4.9\n',
                        '    netmask 255.255.255.0\n',
                        '    gateway 192.168.4.1\n',
                        '    ttl 18\n',
                        '    mtu 1480\n',
                        'iface eth3 inet6 static\n',
                        '    address 2001:db8:dead:beef::3\n',
                        '    netmask 64\n',
                        '    gateway 2001:db8:dead:beef::1\n',
                        '    ttl 15\n',
                        '    mtu 1480\n',
                        '\n']},
                # Slave iface
                {'iface_name': 'eth4', 'iface_type': 'slave', 'enabled': True,
                    'settings': {
                        'master': 'bond0',
                        'noifupdown': True,
                        },
                    'return': [
                        'auto eth4\n',
                        'iface eth4 inet manual\n',
                        '    bond-master bond0\n',
                        '\n']},
                # Bond; with address IPv4 and IPv6 address; slaves as string
                {'iface_name': 'bond5', 'iface_type': 'bond', 'enabled': True,
                    'settings': {
                        'proto': 'static',
                        'ipaddr': '10.1.0.14',
                        'netmask': '255.255.255.0',
                        'gateway': '10.1.0.1',
                        'ipv6proto': 'static',
                        'ipv6ipaddr': '2001:db8:dead:c0::3',
                        'ipv6netmask': '64',
                        'ipv6gateway': '2001:db8:dead:c0::1',
                        'mode': '802.3ad',
                        'slaves': 'eth4 eth5',
                        'enable_ipv6': True,
                        'noifupdown': True,
                        },
                    'return': [
                        'auto bond5\n',
                        'iface bond5 inet static\n',
                        '    address 10.1.0.14\n',
                        '    netmask 255.255.255.0\n',
                        '    gateway 10.1.0.1\n',
                        '    bond-ad_select 0\n',
                        '    bond-downdelay 200\n',
                        '    bond-lacp_rate 0\n',
                        '    bond-miimon 100\n',
                        '    bond-mode 4\n',
                        '    bond-slaves eth4 eth5\n',
                        '    bond-updelay 0\n',
                        '    bond-use_carrier on\n',
                        'iface bond5 inet6 static\n',
                        '    address 2001:db8:dead:c0::3\n',
                        '    netmask 64\n',
                        '    gateway 2001:db8:dead:c0::1\n',
                             # TODO: I suspect there should be more here.
                        '\n']},
                # Bond; with address IPv4 and IPv6 address; slaves as list
                {'iface_name': 'bond6', 'iface_type': 'bond', 'enabled': True,
                    'settings': {
                        'proto': 'static',
                        'ipaddr': '10.1.0.14',
                        'netmask': '255.255.255.0',
                        'gateway': '10.1.0.1',
                        'ipv6proto': 'static',
                        'ipv6ipaddr': '2001:db8:dead:c0::3',
                        'ipv6netmask': '64',
                        'ipv6gateway': '2001:db8:dead:c0::1',
                        'mode': '802.3ad',
                        # TODO: Need to add this support
                        #'slaves': ['eth4', 'eth5'],
                        'slaves': 'eth4 eth5',
                        'enable_ipv6': True,
                        'noifupdown': True,
                        },
                    'return': [
                        'auto bond6\n',
                        'iface bond6 inet static\n',
                        '    address 10.1.0.14\n',
                        '    netmask 255.255.255.0\n',
                        '    gateway 10.1.0.1\n',
                        '    bond-ad_select 0\n',
                        '    bond-downdelay 200\n',
                        '    bond-lacp_rate 0\n',
                        '    bond-miimon 100\n',
                        '    bond-mode 4\n',
                        '    bond-slaves eth4 eth5\n',
                        '    bond-updelay 0\n',
                        '    bond-use_carrier on\n',
                        'iface bond6 inet6 static\n',
                        '    address 2001:db8:dead:c0::3\n',
                        '    netmask 64\n',
                        '    gateway 2001:db8:dead:c0::1\n',
                             # TODO: I suspect there should be more here.
                        '\n']},
                # Bond VLAN; with IPv4 address
                {'iface_name': 'bond1.7', 'iface_type': 'vlan', 'enabled': True,
                    'settings': {
                        'proto': 'static',
                        'ipaddr': '10.7.0.8',
                        'netmask': '255.255.255.0',
                        'gateway': '10.7.0.1',
                        'slaves': 'eth6 eth7',
                        'mode': '802.3ad',
                        'enable_ipv6': False,
                        'noifupdown': True,
                        },
                    'return': [
                        'auto bond1.7\n',
                        'iface bond1.7 inet static\n',
                        '    vlan-raw-device bond1\n',
                        '    address 10.7.0.8\n',
                        '    netmask 255.255.255.0\n',
                        '    gateway 10.7.0.1\n',
                        '    mode 802.3ad\n',
                        '\n']},
                # Bond; without address
                {'iface_name': 'bond1.8', 'iface_type': 'vlan', 'enabled': True,
                    'settings': {
                        'proto': 'static',
                        'slaves': 'eth6 eth7',
                        'mode': '802.3ad',
                        'enable_ipv6': False,
                        'noifupdown': True,
                        },
                    'return': [
                        'auto bond1.8\n',
                        'iface bond1.8 inet static\n',
                        '    vlan-raw-device bond1\n',
                        '    mode 802.3ad\n',
                        '\n']},
                # DNS NS as list
                {'iface_name': 'eth9', 'iface_type': 'eth', 'enabled': True,
                    'settings': {
                        'proto': 'static',
                        'ipaddr': '192.168.4.9',
                        'netmask': '255.255.255.0',
                        'gateway': '192.168.4.1',
                        'enable_ipv6': False,
                        'noifupdown': True,
                        'dns': ['8.8.8.8', '8.8.4.4'],
                        },
                    'return': [
                        'auto eth9\n',
                        'iface eth9 inet static\n',
                        '    address 192.168.4.9\n',
                        '    netmask 255.255.255.0\n',
                        '    gateway 192.168.4.1\n',
                        '    dns-nameservers 8.8.8.8 8.8.4.4\n',
                        '\n']},
                # DNS NS as string
                {'iface_name': 'eth10', 'iface_type': 'eth', 'enabled': True,
                    'settings': {
                        'proto': 'static',
                        'ipaddr': '192.168.4.9',
                        'netmask': '255.255.255.0',
                        'gateway': '192.168.4.1',
                        'enable_ipv6': False,
                        'noifupdown': True,
                        'dns': '8.8.8.8 8.8.4.4',
                        },
                    'return': [
                        'auto eth10\n',
                        'iface eth10 inet static\n',
                        '    address 192.168.4.9\n',
                        '    netmask 255.255.255.0\n',
                        '    gateway 192.168.4.1\n',
                        '    dns-nameservers 8.8.8.8 8.8.4.4\n',
                        '\n']},
                # Loopback; with IPv4 and IPv6 address
                {'iface_name': 'lo11', 'iface_type': 'eth', 'enabled': True,
                    'settings': {
                        'proto': 'loopback',
                        'ipaddr': '192.168.4.9',
                        'netmask': '255.255.255.0',
                        'gateway': '192.168.4.1',
                        'ipv6ipaddr': 'fc00::1',
                        'ipv6netmask': '128',
                        'ipv6_autoconf': False,
                        'enable_ipv6': True,
                        'noifupdown': True,
                        },
                    'return': [
                        'auto lo11\n',
                        'iface lo11 inet loopback\n',
                        '    address 192.168.4.9\n',
                        '    netmask 255.255.255.0\n',
                        '    gateway 192.168.4.1\n',
                        'iface lo11 inet6 loopback\n',
                        '    address fc00::1\n',
                        '    netmask 128\n',
                        '\n']},
                # Loopback; without address
                {'iface_name': 'lo12', 'iface_type': 'eth', 'enabled': True,
                    'settings': {
                        'proto': 'loopback',
                        'enable_ipv6': False,
                        'noifupdown': True,
                        },
                    'return': [
                        'auto lo12\n',
                        'iface lo12 inet loopback\n',
                        '\n']},
                ]

        with tempfile.NamedTemporaryFile(mode='r', delete=True) as tfile:
            with patch('salt.modules.debian_ip._DEB_NETWORK_FILE', str(tfile.name)):
                for iface in interfaces:
                    # Skip tests that require __salt__['pkg.install']()
                    if iface['iface_type'] not in ['bridge', 'pppoe', 'vlan']:
                        self.assertListEqual(debian_ip.build_interface(
                                                    iface=iface['iface_name'],
                                                    iface_type=iface['iface_type'],
                                                    enabled=iface['enabled'],
                                                    interface_file=tfile.name,
                                                    **iface['settings']),
                                             iface['return'])

    # 'up' function tests: 1

    def test_up(self):
        '''
        Test if it start up a network interface
        '''
        self.assertEqual(debian_ip.down('eth0', 'slave'), None)

        mock = MagicMock(return_value='Salt')
        with patch.dict(debian_ip.__salt__, {'cmd.run': mock}):
            self.assertEqual(debian_ip.up('eth0', 'eth'), 'Salt')

    # 'get_network_settings' function tests: 1

    def test_get_network_settings(self):
        '''
        Test if it return the contents of the global network script.
        '''
        with patch.dict(debian_ip.__grains__, {'osfullname': 'Ubuntu',
                                               'osrelease': '14'}), \
                patch('salt.modules.debian_ip._parse_hostname',
                      MagicMock(return_value='SaltStack')), \
                        patch('salt.modules.debian_ip._parse_domainname',
                              MagicMock(return_value='saltstack.com')), \
                                      patch('salt.modules.debian_ip._parse_searchdomain',
                                              MagicMock(return_value='test.saltstack.com')):
            mock_avai = MagicMock(return_value=True)
            with patch.dict(debian_ip.__salt__, {'service.available': mock_avai,
                                                 'service.status': mock_avai}):
                self.assertEqual(debian_ip.get_network_settings(),
<<<<<<< HEAD
                                 ['NETWORKING=yes\n',
                                  'HOSTNAME=SaltStack\n',
                                  'DOMAIN=saltstack.com\n'])
=======
                                 [u'NETWORKING=yes\n',
                                  u'HOSTNAME=SaltStack\n',
                                  u'DOMAIN=saltstack.com\n',
                                  u'SEARCH=test.saltstack.com\n'])
>>>>>>> 8a76a19c

                mock = MagicMock(side_effect=jinja2.exceptions.TemplateNotFound
                                 ('error'))
                with patch.object(jinja2.Environment, 'get_template', mock):
                    self.assertEqual(debian_ip.get_network_settings(), '')

    # 'get_routes' function tests: 1

    def test_get_routes(self):
        '''
        Test if it return the routes for the interface
        '''
        with patch('salt.modules.debian_ip._read_file', MagicMock(return_value='salt')):
            self.assertEqual(debian_ip.get_routes('eth0'), 'saltsalt')

    # 'apply_network_settings' function tests: 1

    def test_apply_network_settings(self):
        '''
        Test if it apply global network configuration.
        '''
        mock = MagicMock(return_value=True)
        with patch.dict(debian_ip.__salt__, {'network.mod_hostname': mock,
                                             'service.stop': mock,
                                             'service.start': mock}):
            self.assertEqual(debian_ip.apply_network_settings(), True)

    # 'build_network_settings' function tests: 1

    def test_build_network_settings(self):
        '''
        Test if it build the global network script.
        '''
        with patch('salt.modules.debian_ip._parse_network_settings',
                   MagicMock(return_value={'networking': 'yes',
                                           'hostname': 'Salt.saltstack.com',
                                           'domainname': 'saltstack.com',
                                           'search': 'test.saltstack.com'})), \
                patch('salt.modules.debian_ip._write_file_network',
                      MagicMock(return_value=True)):
            with patch.dict(debian_ip.__grains__, {'osfullname': 'Ubuntu',
                                                   'osrelease': '14'}):
                mock = MagicMock(return_value=True)
                with patch.dict(debian_ip.__salt__, {'service.available': mock,
                                                     'service.disable': mock,
                                                     'service.enable': mock}):
                    self.assertEqual(debian_ip.build_network_settings(),
                                     ['NETWORKING=yes\n',
                                      'HOSTNAME=Salt\n',
                                      'DOMAIN=saltstack.com\n',
                                      'SEARCH=test.saltstack.com\n'])

                    mock = MagicMock(side_effect=jinja2.exceptions.TemplateNotFound
                                     ('error'))
                    with patch.object(jinja2.Environment, 'get_template', mock):
                        self.assertEqual(debian_ip.build_network_settings(), '')

            with patch.dict(debian_ip.__grains__, {'osfullname': 'Ubuntu',
                                                   'osrelease': '10'}):
                mock = MagicMock(return_value=True)
                with patch.dict(debian_ip.__salt__, {'service.available': mock,
                                                     'service.disable': mock,
                                                     'service.enable': mock}):
                    mock = MagicMock(side_effect=jinja2.exceptions.TemplateNotFound
                                     ('error'))
                    with patch.object(jinja2.Environment, 'get_template', mock):
                        self.assertEqual(debian_ip.build_network_settings(), '')

                    with patch.object(debian_ip, '_read_temp',
                                      MagicMock(return_value=True)):
                        self.assertTrue(debian_ip.build_network_settings
                                        (test='True'))<|MERGE_RESOLUTION|>--- conflicted
+++ resolved
@@ -481,16 +481,10 @@
             with patch.dict(debian_ip.__salt__, {'service.available': mock_avai,
                                                  'service.status': mock_avai}):
                 self.assertEqual(debian_ip.get_network_settings(),
-<<<<<<< HEAD
-                                 ['NETWORKING=yes\n',
-                                  'HOSTNAME=SaltStack\n',
-                                  'DOMAIN=saltstack.com\n'])
-=======
                                  [u'NETWORKING=yes\n',
                                   u'HOSTNAME=SaltStack\n',
                                   u'DOMAIN=saltstack.com\n',
                                   u'SEARCH=test.saltstack.com\n'])
->>>>>>> 8a76a19c
 
                 mock = MagicMock(side_effect=jinja2.exceptions.TemplateNotFound
                                  ('error'))
