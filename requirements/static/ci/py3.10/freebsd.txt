#
# This file is autogenerated by pip-compile
# To update, run:
#
#    pip-compile --no-emit-index-url --output-file=requirements/static/ci/py3.10/freebsd.txt requirements/base.txt requirements/pytest.txt requirements/static/ci/common.in requirements/static/ci/freebsd.in requirements/static/pkg/freebsd.in requirements/zeromq.txt
#
aiohttp==3.8.5
    # via etcd3-py
aiosignal==1.3.1
    # via aiohttp
apache-libcloud==3.7.0 ; sys_platform != "win32"
    # via -r requirements/static/ci/common.in
asn1crypto==1.5.1
    # via
    #   certvalidator
    #   oscrypto
async-timeout==4.0.2
    # via aiohttp
attrs==23.1.0
    # via
    #   aiohttp
    #   jsonschema
    #   pytest-salt-factories
    #   pytest-shell-utilities
    #   pytest-skip-markers
    #   pytest-subtests
    #   pytest-system-statistics
autocommand==2.2.2
    # via
    #   -c requirements/static/ci/../pkg/py3.10/freebsd.txt
    #   jaraco.text
bcrypt==4.0.1
    # via
    #   -r requirements/static/ci/common.in
    #   paramiko
<<<<<<< HEAD
boto3==1.26.152
=======
    #   passlib
boto3==1.21.46
>>>>>>> a094e78f
    # via
    #   -r requirements/static/ci/common.in
    #   moto
boto==2.49.0
    # via -r requirements/static/ci/common.in
botocore==1.29.152
    # via
    #   boto3
    #   moto
    #   s3transfer
cachetools==5.3.1
    # via google-auth
cassandra-driver==3.28.0
    # via -r requirements/static/ci/common.in
certifi==2023.07.22
    # via
    #   -c requirements/static/ci/../pkg/py3.10/freebsd.txt
    #   -r requirements/static/ci/common.in
    #   kubernetes
    #   requests
certvalidator==0.11.1
    # via vcert
cffi==1.15.1
    # via
    #   -c requirements/static/ci/../pkg/py3.10/freebsd.txt
    #   -r requirements/static/ci/common.in
    #   cryptography
    #   napalm
    #   pynacl
charset-normalizer==3.2.0
    # via
    #   -c requirements/static/ci/../pkg/py3.10/freebsd.txt
    #   aiohttp
    #   requests
cheetah3==3.2.6.post1
    # via -r requirements/static/ci/common.in
cheroot==10.0.0
    # via
    #   -c requirements/static/ci/../pkg/py3.10/freebsd.txt
    #   cherrypy
cherrypy==18.8.0
    # via
    #   -c requirements/static/ci/../pkg/py3.10/freebsd.txt
    #   -r requirements/static/ci/common.in
    #   -r requirements/static/pkg/freebsd.in
click==8.1.3
    # via geomet
clustershell==1.9.1
    # via -r requirements/static/ci/common.in
contextvars==2.4
    # via
    #   -c requirements/static/ci/../pkg/py3.10/freebsd.txt
    #   -r requirements/base.txt
croniter==1.3.15 ; sys_platform != "win32"
    # via -r requirements/static/ci/common.in
cryptography==41.0.3
    # via
    #   -c requirements/static/ci/../pkg/py3.10/freebsd.txt
    #   -r requirements/crypto.txt
    #   -r requirements/static/pkg/freebsd.in
    #   etcd3-py
    #   moto
    #   paramiko
    #   pyopenssl
    #   vcert
distlib==0.3.6
    # via virtualenv
distro==1.8.0
    # via
    #   -c requirements/static/ci/../pkg/py3.10/freebsd.txt
    #   -r requirements/base.txt
    #   -r requirements/static/pkg/freebsd.in
    #   pytest-skip-markers
dnspython==2.3.0
    # via
    #   -r requirements/static/ci/common.in
    #   python-etcd
<<<<<<< HEAD
docker==6.1.3
    # via -r requirements/pytest.txt
=======
docker==5.0.3
    # via
    #   -r requirements/static/ci/common.in
    #   pytest-salt-factories
>>>>>>> a094e78f
etcd3-py==0.1.6
    # via -r requirements/static/ci/common.in
exceptiongroup==1.1.1
    # via pytest
filelock==3.12.1
    # via virtualenv
flaky==3.7.0
    # via -r requirements/pytest.txt
frozenlist==1.3.3
    # via
    #   aiohttp
    #   aiosignal
future==0.18.3
    # via
    #   napalm
    #   textfsm
genshi==0.7.7
    # via -r requirements/static/ci/common.in
geomet==0.2.1.post1
    # via cassandra-driver
gitdb==4.0.10
    # via gitpython
<<<<<<< HEAD
gitpython==3.1.32
=======
gitpython==3.1.35
>>>>>>> a094e78f
    # via -r requirements/static/ci/common.in
google-auth==2.19.1
    # via kubernetes
hglib==2.6.2
    # via -r requirements/static/ci/freebsd.in
idna==3.4
    # via
    #   -c requirements/static/ci/../pkg/py3.10/freebsd.txt
    #   etcd3-py
    #   requests
    #   yarl
immutables==0.15
    # via
    #   -c requirements/static/ci/../pkg/py3.10/freebsd.txt
    #   contextvars
importlib-metadata==6.6.0
    # via
    #   -c requirements/static/ci/../pkg/py3.10/freebsd.txt
    #   -r requirements/static/pkg/freebsd.in
inflect==6.0.4
    # via
    #   -c requirements/static/ci/../pkg/py3.10/freebsd.txt
    #   jaraco.text
iniconfig==2.0.0
    # via pytest
ipaddress==1.0.23
    # via kubernetes
jaraco.collections==4.1.0
    # via
    #   -c requirements/static/ci/../pkg/py3.10/freebsd.txt
    #   cherrypy
jaraco.context==4.3.0
    # via
    #   -c requirements/static/ci/../pkg/py3.10/freebsd.txt
    #   jaraco.text
jaraco.functools==3.7.0
    # via
    #   -c requirements/static/ci/../pkg/py3.10/freebsd.txt
    #   cheroot
    #   jaraco.text
    #   tempora
jaraco.text==3.11.1
    # via
    #   -c requirements/static/ci/../pkg/py3.10/freebsd.txt
    #   jaraco.collections
jinja2==3.1.2
    # via
    #   -c requirements/static/ci/../pkg/py3.10/freebsd.txt
    #   -r requirements/base.txt
    #   junos-eznc
    #   moto
    #   napalm
jmespath==1.0.1
    # via
    #   -c requirements/static/ci/../pkg/py3.10/freebsd.txt
    #   -r requirements/base.txt
    #   -r requirements/static/ci/common.in
    #   boto3
    #   botocore
jsonschema==3.2.0
    # via -r requirements/static/ci/common.in
junit-xml==1.9
    # via -r requirements/static/ci/common.in
junos-eznc==2.6.7 ; sys_platform != "win32"
    # via
    #   -r requirements/static/ci/common.in
    #   napalm
jxmlease==1.0.3 ; sys_platform != "win32"
    # via -r requirements/static/ci/common.in
kazoo==2.9.0 ; sys_platform != "win32" and sys_platform != "darwin"
    # via -r requirements/static/ci/common.in
keyring==5.7.1
    # via -r requirements/static/ci/common.in
kubernetes==3.0.0
    # via -r requirements/static/ci/common.in
libnacl==1.8.0 ; sys_platform != "win32" and sys_platform != "darwin"
    # via -r requirements/static/ci/common.in
looseversion==1.2.0
    # via
    #   -c requirements/static/ci/../pkg/py3.10/freebsd.txt
    #   -r requirements/base.txt
lxml==4.9.2
    # via
    #   junos-eznc
    #   napalm
    #   ncclient
    #   xmldiff
mako==1.2.4
    # via -r requirements/static/ci/common.in
markupsafe==2.1.2
    # via
    #   -c requirements/static/ci/../pkg/py3.10/freebsd.txt
    #   -r requirements/base.txt
    #   jinja2
    #   mako
    #   werkzeug
mercurial==6.4.4
    # via -r requirements/static/ci/freebsd.in
mock==5.0.2
    # via -r requirements/pytest.txt
more-itertools==9.1.0
    # via
    #   -c requirements/static/ci/../pkg/py3.10/freebsd.txt
    #   cheroot
    #   cherrypy
    #   jaraco.functools
<<<<<<< HEAD
    #   jaraco.text
moto==4.1.11
=======
moto==3.0.1
>>>>>>> a094e78f
    # via -r requirements/static/ci/common.in
msgpack==1.0.5
    # via
    #   -c requirements/static/ci/../pkg/py3.10/freebsd.txt
    #   -r requirements/base.txt
    #   pytest-salt-factories
multidict==6.0.4
    # via
    #   aiohttp
    #   yarl
napalm==4.1.0 ; sys_platform != "win32"
    # via -r requirements/static/ci/common.in
ncclient==0.6.13
    # via
    #   junos-eznc
    #   napalm
netaddr==0.8.0
    # via
    #   junos-eznc
    #   napalm
    #   pyeapi
netmiko==4.2.0
    # via napalm
netutils==1.4.1
    # via napalm
ntc-templates==3.4.0
    # via netmiko
oscrypto==1.3.0
    # via certvalidator
packaging==23.1
    # via
    #   -c requirements/static/ci/../pkg/py3.10/freebsd.txt
    #   -r requirements/base.txt
    #   docker
    #   pytest
paramiko==3.2.0 ; sys_platform != "win32" and sys_platform != "darwin"
    # via
    #   -r requirements/static/ci/common.in
    #   junos-eznc
    #   napalm
    #   ncclient
    #   netmiko
    #   scp
passlib==1.7.4
    # via -r requirements/static/ci/common.in
pathspec==0.11.1
    # via yamllint
platformdirs==3.5.3
    # via virtualenv
pluggy==1.0.0
    # via pytest
portend==3.1.0
    # via
    #   -c requirements/static/ci/../pkg/py3.10/freebsd.txt
    #   cherrypy
psutil==5.9.5
    # via
    #   -c requirements/static/ci/../pkg/py3.10/freebsd.txt
    #   -r requirements/base.txt
    #   pytest-salt-factories
    #   pytest-shell-utilities
    #   pytest-system-statistics
pyasn1-modules==0.3.0
    # via google-auth
pyasn1==0.5.0
    # via
    #   pyasn1-modules
    #   rsa
pycparser==2.21
    # via
    #   -c requirements/static/ci/../pkg/py3.10/freebsd.txt
    #   cffi
pycryptodomex==3.9.8
<<<<<<< HEAD
    # via
    #   -c requirements/static/ci/../pkg/py3.10/freebsd.txt
    #   -r requirements/crypto.txt
pydantic==1.10.8
    # via
    #   -c requirements/static/ci/../pkg/py3.10/freebsd.txt
    #   inflect
pyeapi==1.0.0
    # via napalm
=======
    # via -r requirements/crypto.txt
pygit2==1.8.0
    # via -r requirements/static/ci/freebsd.in
>>>>>>> a094e78f
pyinotify==0.9.6 ; sys_platform != "win32" and sys_platform != "darwin" and platform_system != "openbsd"
    # via -r requirements/static/ci/common.in
pynacl==1.5.0
    # via
    #   -r requirements/static/ci/common.in
    #   paramiko
pyopenssl==23.2.0
    # via
    #   -c requirements/static/ci/../pkg/py3.10/freebsd.txt
    #   -r requirements/static/pkg/freebsd.in
    #   etcd3-py
pyparsing==3.0.9
    # via junos-eznc
pyrsistent==0.19.3
    # via jsonschema
pyserial==3.5
    # via
    #   junos-eznc
    #   netmiko
pytest-custom-exit-code==0.3.0
    # via -r requirements/pytest.txt
pytest-helpers-namespace==2021.12.29
    # via
    #   -r requirements/pytest.txt
    #   pytest-salt-factories
    #   pytest-shell-utilities
pytest-httpserver==1.0.8
    # via -r requirements/pytest.txt
pytest-salt-factories==1.0.0rc25
    # via -r requirements/pytest.txt
pytest-shell-utilities==1.8.0
    # via pytest-salt-factories
pytest-skip-markers==1.4.1
    # via
    #   pytest-salt-factories
    #   pytest-shell-utilities
    #   pytest-system-statistics
pytest-subtests==0.11.0
    # via -r requirements/pytest.txt
pytest-system-statistics==1.0.2
    # via pytest-salt-factories
pytest-timeout==2.1.0
    # via -r requirements/pytest.txt
<<<<<<< HEAD
pytest==7.3.2
=======
pytest==7.2.0
>>>>>>> a094e78f
    # via
    #   -r requirements/pytest.txt
    #   pytest-custom-exit-code
    #   pytest-helpers-namespace
    #   pytest-salt-factories
    #   pytest-shell-utilities
    #   pytest-skip-markers
    #   pytest-subtests
    #   pytest-system-statistics
    #   pytest-timeout
python-dateutil==2.8.2
    # via
    #   -c requirements/static/ci/../pkg/py3.10/freebsd.txt
    #   -r requirements/static/pkg/freebsd.in
    #   botocore
    #   croniter
    #   kubernetes
    #   moto
    #   vcert
python-etcd==0.4.5
    # via -r requirements/static/ci/common.in
python-gnupg==0.5.0
    # via
    #   -c requirements/static/ci/../pkg/py3.10/freebsd.txt
    #   -r requirements/static/pkg/freebsd.in
pytz==2023.3
    # via
    #   -c requirements/static/ci/../pkg/py3.10/freebsd.txt
    #   tempora
pyvmomi==8.0.1.0.1
    # via -r requirements/static/ci/common.in
pyyaml==6.0.1
    # via
    #   -c requirements/static/ci/../pkg/py3.10/freebsd.txt
    #   -r requirements/base.txt
    #   clustershell
    #   junos-eznc
    #   kubernetes
    #   napalm
    #   netmiko
    #   pytest-salt-factories
    #   responses
    #   yamllint
    #   yamlordereddictloader
pyzmq==25.1.0
    # via
    #   -c requirements/static/ci/../pkg/py3.10/freebsd.txt
    #   -r requirements/zeromq.txt
    #   pytest-salt-factories
requests==2.31.0
    # via
    #   -c requirements/static/ci/../pkg/py3.10/freebsd.txt
    #   -r requirements/base.txt
    #   -r requirements/static/ci/common.in
    #   apache-libcloud
    #   docker
    #   etcd3-py
    #   kubernetes
    #   moto
    #   napalm
    #   responses
    #   vcert
responses==0.23.1
    # via moto
rfc3987==1.3.8
    # via -r requirements/static/ci/common.in
rsa==4.9
    # via google-auth
s3transfer==0.6.1
    # via boto3
scp==0.14.5
    # via
    #   junos-eznc
    #   napalm
    #   netmiko
semantic-version==2.10.0
    # via etcd3-py
setproctitle==1.3.2
    # via
    #   -c requirements/static/ci/../pkg/py3.10/freebsd.txt
    #   -r requirements/static/pkg/freebsd.in
six==1.16.0
    # via
    #   -c requirements/static/ci/../pkg/py3.10/freebsd.txt
    #   cassandra-driver
    #   etcd3-py
    #   genshi
    #   geomet
    #   google-auth
    #   jsonschema
    #   junit-xml
    #   junos-eznc
    #   kazoo
    #   kubernetes
    #   ncclient
    #   python-dateutil
    #   pyvmomi
    #   textfsm
    #   transitions
    #   vcert
    #   websocket-client
smmap==5.0.0
    # via gitdb
sqlparse==0.4.4
    # via -r requirements/static/ci/common.in
strict-rfc3339==0.7
    # via -r requirements/static/ci/common.in
tempora==5.2.2
    # via
    #   -c requirements/static/ci/../pkg/py3.10/freebsd.txt
    #   portend
textfsm==1.1.3
    # via
    #   napalm
    #   netmiko
    #   ntc-templates
timelib==0.3.0
    # via
    #   -c requirements/static/ci/../pkg/py3.10/freebsd.txt
    #   -r requirements/static/pkg/freebsd.in
toml==0.10.2
    # via -r requirements/static/ci/common.in
tomli==2.0.1
    # via pytest
tornado==6.3.2 ; python_version >= "3.8"
    # via
    #   -c requirements/static/ci/../pkg/py3.10/freebsd.txt
    #   -r requirements/base.txt
transitions==0.9.0
    # via junos-eznc
ttp-templates==0.3.5
    # via napalm
ttp==0.9.4
    # via
    #   napalm
    #   ttp-templates
types-pyyaml==6.0.1
    # via responses
typing-extensions==4.6.2
    # via
    #   -c requirements/static/ci/../pkg/py3.10/freebsd.txt
    #   napalm
    #   pydantic
    #   pytest-shell-utilities
    #   pytest-system-statistics
urllib3==1.26.6
    # via
    #   -c requirements/static/ci/../pkg/py3.10/freebsd.txt
    #   botocore
    #   docker
    #   google-auth
    #   kubernetes
    #   python-etcd
    #   requests
    #   responses
vcert==0.9.1 ; sys_platform != "win32"
    # via -r requirements/static/ci/common.in
virtualenv==20.23.0
    # via
    #   -r requirements/static/ci/common.in
    #   pytest-salt-factories
watchdog==3.0.0
    # via -r requirements/static/ci/common.in
websocket-client==0.40.0
    # via
    #   docker
    #   kubernetes
wempy==0.2.1
    # via -r requirements/static/ci/common.in
werkzeug==2.3.6
    # via
    #   moto
    #   pytest-httpserver
xmldiff==2.6.3
    # via -r requirements/static/ci/common.in
xmltodict==0.13.0
    # via moto
yamllint==1.32.0
    # via -r requirements/static/ci/freebsd.in
yamlordereddictloader==0.4.0
    # via junos-eznc
yarl==1.9.2
    # via aiohttp
zc.lockfile==1.4
    # via
    #   -c requirements/static/ci/../pkg/py3.10/freebsd.txt
    #   cherrypy
zipp==3.15.0
    # via
    #   -c requirements/static/ci/../pkg/py3.10/freebsd.txt
    #   importlib-metadata

# The following packages are considered to be unsafe in a requirements file:
# setuptools<|MERGE_RESOLUTION|>--- conflicted
+++ resolved
@@ -33,18 +33,13 @@
     # via
     #   -r requirements/static/ci/common.in
     #   paramiko
-<<<<<<< HEAD
-boto3==1.26.152
-=======
-    #   passlib
 boto3==1.21.46
->>>>>>> a094e78f
     # via
     #   -r requirements/static/ci/common.in
     #   moto
 boto==2.49.0
     # via -r requirements/static/ci/common.in
-botocore==1.29.152
+botocore==1.24.46
     # via
     #   boto3
     #   moto
@@ -116,15 +111,8 @@
     # via
     #   -r requirements/static/ci/common.in
     #   python-etcd
-<<<<<<< HEAD
 docker==6.1.3
     # via -r requirements/pytest.txt
-=======
-docker==5.0.3
-    # via
-    #   -r requirements/static/ci/common.in
-    #   pytest-salt-factories
->>>>>>> a094e78f
 etcd3-py==0.1.6
     # via -r requirements/static/ci/common.in
 exceptiongroup==1.1.1
@@ -147,11 +135,7 @@
     # via cassandra-driver
 gitdb==4.0.10
     # via gitpython
-<<<<<<< HEAD
-gitpython==3.1.32
-=======
 gitpython==3.1.35
->>>>>>> a094e78f
     # via -r requirements/static/ci/common.in
 google-auth==2.19.1
     # via kubernetes
@@ -258,12 +242,8 @@
     #   cheroot
     #   cherrypy
     #   jaraco.functools
-<<<<<<< HEAD
     #   jaraco.text
 moto==4.1.11
-=======
-moto==3.0.1
->>>>>>> a094e78f
     # via -r requirements/static/ci/common.in
 msgpack==1.0.5
     # via
@@ -337,7 +317,6 @@
     #   -c requirements/static/ci/../pkg/py3.10/freebsd.txt
     #   cffi
 pycryptodomex==3.9.8
-<<<<<<< HEAD
     # via
     #   -c requirements/static/ci/../pkg/py3.10/freebsd.txt
     #   -r requirements/crypto.txt
@@ -347,11 +326,6 @@
     #   inflect
 pyeapi==1.0.0
     # via napalm
-=======
-    # via -r requirements/crypto.txt
-pygit2==1.8.0
-    # via -r requirements/static/ci/freebsd.in
->>>>>>> a094e78f
 pyinotify==0.9.6 ; sys_platform != "win32" and sys_platform != "darwin" and platform_system != "openbsd"
     # via -r requirements/static/ci/common.in
 pynacl==1.5.0
@@ -395,11 +369,7 @@
     # via pytest-salt-factories
 pytest-timeout==2.1.0
     # via -r requirements/pytest.txt
-<<<<<<< HEAD
 pytest==7.3.2
-=======
-pytest==7.2.0
->>>>>>> a094e78f
     # via
     #   -r requirements/pytest.txt
     #   pytest-custom-exit-code
@@ -468,7 +438,7 @@
     # via -r requirements/static/ci/common.in
 rsa==4.9
     # via google-auth
-s3transfer==0.6.1
+s3transfer==0.5.2
     # via boto3
 scp==0.14.5
     # via
