--- conflicted
+++ resolved
@@ -261,11 +261,7 @@
     #   werkzeug
 mercurial==6.4.4
     # via -r requirements/static/ci/linux.in
-<<<<<<< HEAD
-mock==5.0.2
-=======
 mock==5.1.0
->>>>>>> a932628c
     # via -r requirements/pytest.txt
 more-itertools==9.1.0
     # via
@@ -523,10 +519,6 @@
     #   junos-eznc
     #   kazoo
     #   kubernetes
-<<<<<<< HEAD
-=======
-    #   more-itertools
->>>>>>> a932628c
     #   ncclient
     #   python-consul
     #   python-dateutil
