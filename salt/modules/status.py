# -*- coding: utf-8 -*-
'''
Module for returning various status data about a minion.
These data can be useful for compiling into stats later.
'''


# Import python libs
from __future__ import absolute_import
import datetime
import os
import re
import fnmatch
import collections
import copy
import time

# Import 3rd-party libs
import salt.ext.six as six
from salt.ext.six.moves import range  # pylint: disable=import-error,no-name-in-module,redefined-builtin

# Import salt libs
import salt.config
import salt.minion
import salt.utils
import salt.utils.event
from salt.utils.network import host_to_ips as _host_to_ips
from salt.utils.network import remote_port_tcp as _remote_port_tcp
from salt.ext.six.moves import zip
from salt.exceptions import CommandExecutionError

__virtualname__ = 'status'
__opts__ = {}

# Don't shadow built-in's.
__func_alias__ = {
    'time_': 'time'
}


def __virtual__():
    if salt.utils.is_windows():
        return False, 'Windows platform is not supported by this module'

    return __virtualname__


def _number(text):
    '''
    Convert a string to a number.
    Returns an integer if the string represents an integer, a floating
    point number if the string is a real number, or the string unchanged
    otherwise.
    '''
    if text.isdigit():
        return int(text)
    try:
        return float(text)
    except ValueError:
        return text


def procs():
    '''
    Return the process data

    CLI Example:

    .. code-block:: bash

        salt '*' status.procs
    '''
    # Get the user, pid and cmd
    ret = {}
    uind = 0
    pind = 0
    cind = 0
    plines = __salt__['cmd.run'](__grains__['ps']).splitlines()
    guide = plines.pop(0).split()
    if 'USER' in guide:
        uind = guide.index('USER')
    elif 'UID' in guide:
        uind = guide.index('UID')
    if 'PID' in guide:
        pind = guide.index('PID')
    if 'COMMAND' in guide:
        cind = guide.index('COMMAND')
    elif 'CMD' in guide:
        cind = guide.index('CMD')
    for line in plines:
        if not line:
            continue
        comps = line.split()
        ret[comps[pind]] = {'user': comps[uind],
                            'cmd': ' '.join(comps[cind:])}
    return ret


def custom():
    '''
    Return a custom composite of status data and info for this minion,
    based on the minion config file. An example config like might be::

        status.cpustats.custom: [ 'cpu', 'ctxt', 'btime', 'processes' ]

    Where status refers to status.py, cpustats is the function
    where we get our data, and custom is this function It is followed
    by a list of keys that we want returned.

    This function is meant to replace all_status(), which returns
    anything and everything, which we probably don't want.

    By default, nothing is returned. Warning: Depending on what you
    include, there can be a LOT here!

    CLI Example:

    .. code-block:: bash

        salt '*' status.custom
    '''
    ret = {}
    conf = __salt__['config.dot_vals']('status')
    for key, val in six.iteritems(conf):
        func = '{0}()'.format(key.split('.')[1])
        vals = eval(func)  # pylint: disable=W0123

        for item in val:
            ret[item] = vals[item]

    return ret


def uptime():
    '''
    Return the uptime for this system.

    .. versionchanged:: 2015.8.9
        The uptime function was changed to return a dictionary of easy-to-read
        key/value pairs containing uptime information, instead of the output
        from a ``cmd.run`` call.

    .. versionchanged:: 2016.11.0
        Support for OpenBSD, FreeBSD, NetBSD, MacOS, and Solaris

    CLI Example:

    .. code-block:: bash

        salt '*' status.uptime
    '''
    curr_seconds = time.time()

    # Get uptime in seconds
    if salt.utils.is_linux():
        ut_path = "/proc/uptime"
        if not os.path.exists(ut_path):
            raise CommandExecutionError("File {ut_path} was not found.".format(ut_path=ut_path))
        seconds = int(float(salt.utils.fopen(ut_path).read().split()[0]))
    elif salt.utils.is_sunos():
        # note: some flavors/vesions report the host uptime inside a zone
        #       https://support.oracle.com/epmos/faces/BugDisplay?id=15611584
        res = __salt__['cmd.run_all']('kstat -p unix:0:system_misc:boot_time')
        if res['retcode'] > 0:
            raise CommandExecutionError('The boot_time kstat was not found.')
        seconds = int(curr_seconds - int(res['stdout'].split()[-1]))
    elif salt.utils.is_openbsd() or salt.utils.is_netbsd():
        bt_data = __salt__['sysctl.get']('kern.boottime')
        if not bt_data:
            raise CommandExecutionError('Cannot find kern.boottime system parameter')
        seconds = int(curr_seconds - int(bt_data))
    elif salt.utils.is_freebsd() or salt.utils.is_darwin():
        # format: { sec = 1477761334, usec = 664698 } Sat Oct 29 17:15:34 2016
        bt_data = __salt__['sysctl.get']('kern.boottime')
        if not bt_data:
            raise CommandExecutionError('Cannot find kern.boottime system parameter')
        data = bt_data.split("{")[-1].split("}")[0].strip().replace(' ', '')
        uptime = dict([(k, int(v,)) for k, v in [p.strip().split('=') for p in data.split(',')]])
        seconds = int(curr_seconds - uptime['sec'])
    else:
<<<<<<< HEAD
        return __salt__['cmd.run']('uptime')
=======
        raise CommandExecutionError('This platform is not supported')
>>>>>>> 4c405255

    # Setup datetime and timedelta objects
    boot_time = datetime.datetime.utcfromtimestamp(curr_seconds - seconds)
    curr_time = datetime.datetime.utcfromtimestamp(curr_seconds)
    up_time = curr_time - boot_time

    # Construct return information
    ut_ret = {
        'seconds': seconds,
        'since_iso': boot_time.isoformat(),
        'since_t': int(curr_seconds - seconds),
        'days': up_time.days,
        'time': '{0}:{1}'.format(up_time.seconds // 3600, up_time.seconds % 3600 // 60),
    }

    if salt.utils.which('who'):
        who_cmd = 'who' if salt.utils.is_openbsd() else 'who -s'  # OpenBSD does not support -s
        ut_ret['users'] = len(__salt__['cmd.run'](who_cmd).split(os.linesep))

    return ut_ret


def loadavg():
    '''
    Return the load averages for this minion

    CLI Example:

    .. code-block:: bash

        salt '*' status.loadavg
    '''
    load_avg = os.getloadavg()
    return {'1-min': load_avg[0],
            '5-min': load_avg[1],
            '15-min': load_avg[2]}


def cpustats():
    '''
    Return the CPU stats for this minion

    CLI Example:

    .. code-block:: bash

        salt '*' status.cpustats
    '''
    def linux_cpustats():
        '''
        linux specific implementation of cpustats
        '''
        ret = {}
        try:
            with salt.utils.fopen('/proc/stat', 'r') as fp_:
                stats = fp_.read()
        except IOError:
            pass
        else:
            for line in stats.splitlines():
                if not line:
                    continue
                comps = line.split()
                if comps[0] == 'cpu':
                    ret[comps[0]] = {'idle': _number(comps[4]),
                                     'iowait': _number(comps[5]),
                                     'irq': _number(comps[6]),
                                     'nice': _number(comps[2]),
                                     'softirq': _number(comps[7]),
                                     'steal': _number(comps[8]),
                                     'system': _number(comps[3]),
                                     'user': _number(comps[1])}
                elif comps[0] == 'intr':
                    ret[comps[0]] = {'total': _number(comps[1]),
                                     'irqs': [_number(x) for x in comps[2:]]}
                elif comps[0] == 'softirq':
                    ret[comps[0]] = {'total': _number(comps[1]),
                                     'softirqs': [_number(x) for x in comps[2:]]}
                else:
                    ret[comps[0]] = _number(comps[1])
        return ret

    def freebsd_cpustats():
        '''
        freebsd specific implementation of cpustats
        '''
        vmstat = __salt__['cmd.run']('vmstat -P').splitlines()
        vm0 = vmstat[0].split()
        cpu0loc = vm0.index('cpu0')
        vm1 = vmstat[1].split()
        usloc = vm1.index('us')
        vm2 = vmstat[2].split()
        cpuctr = 0
        ret = {}
        for cpu in vm0[cpu0loc:]:
            ret[cpu] = {'us': _number(vm2[usloc + 3 * cpuctr]),
                        'sy': _number(vm2[usloc + 1 + 3 * cpuctr]),
                        'id': _number(vm2[usloc + 2 + 3 * cpuctr]), }
            cpuctr += 1
        return ret

    def sunos_cpustats():
        '''
        sunos specific implementation of cpustats
        '''
        mpstat = __salt__['cmd.run']('mpstat 1 2').splitlines()
        fields = mpstat[0].split()
        ret = {}
        for cpu in mpstat:
            if cpu.startswith('CPU'):
                continue
            cpu = cpu.split()
            ret[_number(cpu[0])] = {}
            for i in range(1, len(fields)-1):
                ret[_number(cpu[0])][fields[i]] = _number(cpu[i])
        return ret

    # dict that return a function that does the right thing per platform
    get_version = {
        'Linux': linux_cpustats,
        'FreeBSD': freebsd_cpustats,
        'SunOS': sunos_cpustats,
    }

    errmsg = 'This method is unsupported on the current operating system!'
    return get_version.get(__grains__['kernel'], lambda: errmsg)()


def meminfo():
    '''
    Return the memory info for this minion

    CLI Example:

    .. code-block:: bash

        salt '*' status.meminfo
    '''
    def linux_meminfo():
        '''
        linux specific implementation of meminfo
        '''
        ret = {}
        try:
            with salt.utils.fopen('/proc/meminfo', 'r') as fp_:
                stats = fp_.read()
        except IOError:
            pass
        else:
            for line in stats.splitlines():
                if not line:
                    continue
                comps = line.split()
                comps[0] = comps[0].replace(':', '')
                ret[comps[0]] = {
                    'value': comps[1],
                }
                if len(comps) > 2:
                    ret[comps[0]]['unit'] = comps[2]
        return ret

    def freebsd_meminfo():
        '''
        freebsd specific implementation of meminfo
        '''
        sysctlvm = __salt__['cmd.run']('sysctl vm').splitlines()
        sysctlvm = [x for x in sysctlvm if x.startswith('vm')]
        sysctlvm = [x.split(':') for x in sysctlvm]
        sysctlvm = [[y.strip() for y in x] for x in sysctlvm]
        sysctlvm = [x for x in sysctlvm if x[1]]  # If x[1] not empty

        ret = {}
        for line in sysctlvm:
            ret[line[0]] = line[1]
        # Special handling for vm.total as it's especially important
        sysctlvmtot = __salt__['cmd.run']('sysctl -n vm.vmtotal').splitlines()
        sysctlvmtot = [x for x in sysctlvmtot if x]
        ret['vm.vmtotal'] = sysctlvmtot
        return ret
    # dict that return a function that does the right thing per platform
    get_version = {
        'Linux': linux_meminfo,
        'FreeBSD': freebsd_meminfo,
    }

    errmsg = 'This method is unsupported on the current operating system!'
    return get_version.get(__grains__['kernel'], lambda: errmsg)()


def cpuinfo():
    '''
    ..versionchanged:: 2016.3.2
    Return the CPU info for this minion

    CLI Example:

    .. code-block:: bash

        salt '*' status.cpuinfo
    '''
    def linux_cpuinfo():
        '''
        linux specific cpuinfo implementation
        '''
        ret = {}
        try:
            with salt.utils.fopen('/proc/cpuinfo', 'r') as fp_:
                stats = fp_.read()
        except IOError:
            pass
        else:
            for line in stats.splitlines():
                if not line:
                    continue
                comps = line.split(':')
                comps[0] = comps[0].strip()
                if comps[0] == 'flags':
                    ret[comps[0]] = comps[1].split()
                else:
                    ret[comps[0]] = comps[1].strip()
        return ret

    def bsd_cpuinfo():
        '''
        freebsd specific cpuinfo implementation
        '''
        freebsd_cmd = 'sysctl hw.model hw.ncpu'
        ret = {}
        for line in __salt__['cmd.run'](freebsd_cmd).splitlines():
            if not line:
                continue
            comps = line.split(':')
            comps[0] = comps[0].strip()
            ret[comps[0]] = comps[1].strip()
        return ret

    def sunos_cpuinfo():
        '''
        sunos specific cpuinfo implementation
        '''
        ret = {}
        ret['isainfo'] = {}
        for line in __salt__['cmd.run']('isainfo -x').splitlines():
            # Note: isainfo is per-system and not per-cpu
            # Output Example:
            #amd64: rdrand f16c vmx avx xsave pclmulqdq aes sse4.2 sse4.1 ssse3 popcnt tscp cx16 sse3 sse2 sse fxsr mmx cmov amd_sysc cx8 tsc fpu
            #i386: rdrand f16c vmx avx xsave pclmulqdq aes sse4.2 sse4.1 ssse3 popcnt tscp ahf cx16 sse3 sse2 sse fxsr mmx cmov sep cx8 tsc fpu
            if not line:
                continue
            comps = line.split(':')
            comps[0] = comps[0].strip()
            ret['isainfo'][comps[0]] = sorted(comps[1].strip().split())
        ret['psrinfo'] = []
        procn = None
        for line in __salt__['cmd.run']('psrinfo -v -p').splitlines():
            # Output Example:
            #The physical processor has 6 cores and 12 virtual processors (0-5 12-17)
            #  The core has 2 virtual processors (0 12)
            #  The core has 2 virtual processors (1 13)
            #  The core has 2 virtual processors (2 14)
            #  The core has 2 virtual processors (3 15)
            #  The core has 2 virtual processors (4 16)
            #  The core has 2 virtual processors (5 17)
            #    x86 (GenuineIntel 306E4 family 6 model 62 step 4 clock 2100 MHz)
            #      Intel(r) Xeon(r) CPU E5-2620 v2 @ 2.10GHz
            #The physical processor has 6 cores and 12 virtual processors (6-11 18-23)
            #  The core has 2 virtual processors (6 18)
            #  The core has 2 virtual processors (7 19)
            #  The core has 2 virtual processors (8 20)
            #  The core has 2 virtual processors (9 21)
            #  The core has 2 virtual processors (10 22)
            #  The core has 2 virtual processors (11 23)
            #    x86 (GenuineIntel 306E4 family 6 model 62 step 4 clock 2100 MHz)
            #      Intel(r) Xeon(r) CPU E5-2620 v2 @ 2.10GHz
            #
            # Output Example 2:
            #The physical processor has 4 virtual processors (0-3)
            #  x86 (GenuineIntel 406D8 family 6 model 77 step 8 clock 2400 MHz)
            #        Intel(r) Atom(tm) CPU  C2558  @ 2.40GHz
            if not line:
                continue
            if line.startswith('The physical processor'):
                procn = len(ret['psrinfo'])
                line = line.split()
                ret['psrinfo'].append({})
                if 'cores' in line:
                    ret['psrinfo'][procn]['topology'] = {}
                    ret['psrinfo'][procn]['topology']['cores'] = _number(line[4])
                    ret['psrinfo'][procn]['topology']['threads'] = _number(line[7])
                elif 'virtual' in line:
                    ret['psrinfo'][procn]['topology'] = {}
                    ret['psrinfo'][procn]['topology']['threads'] = _number(line[4])
            elif line.startswith(' ' * 6):  # 3x2 space indent
                ret['psrinfo'][procn]['name'] = line.strip()
            elif line.startswith(' ' * 4):  # 2x2 space indent
                line = line.strip().split()
                ret['psrinfo'][procn]['vendor'] = line[1][1:]
                ret['psrinfo'][procn]['family'] = _number(line[4])
                ret['psrinfo'][procn]['model'] = _number(line[6])
                ret['psrinfo'][procn]['step'] = _number(line[8])
                ret['psrinfo'][procn]['clock'] = "{0} {1}".format(line[10], line[11][:-1])
        return ret

    # dict that returns a function that does the right thing per platform
    get_version = {
        'Linux': linux_cpuinfo,
        'FreeBSD': bsd_cpuinfo,
        'OpenBSD': bsd_cpuinfo,
        'SunOS': sunos_cpuinfo,
    }

    errmsg = 'This method is unsupported on the current operating system!'
    return get_version.get(__grains__['kernel'], lambda: errmsg)()


def diskstats():
    '''
    ..versionchanged:: 2016.3.2
    Return the disk stats for this minion

    CLI Example:

    .. code-block:: bash

        salt '*' status.diskstats
    '''
    def linux_diskstats():
        '''
        linux specific implementation of diskstats
        '''
        ret = {}
        try:
            with salt.utils.fopen('/proc/diskstats', 'r') as fp_:
                stats = fp_.read()
        except IOError:
            pass
        else:
            for line in stats.splitlines():
                if not line:
                    continue
                comps = line.split()
                ret[comps[2]] = {
                    'major': _number(comps[0]),
                    'minor': _number(comps[1]),
                    'device': _number(comps[2]),
                    'reads_issued': _number(comps[3]),
                    'reads_merged': _number(comps[4]),
                    'sectors_read': _number(comps[5]),
                    'ms_spent_reading': _number(comps[6]),
                    'writes_completed': _number(comps[7]),
                    'writes_merged': _number(comps[8]),
                    'sectors_written': _number(comps[9]),
                    'ms_spent_writing': _number(comps[10]),
                    'io_in_progress': _number(comps[11]),
                    'ms_spent_in_io': _number(comps[12]),
                    'weighted_ms_spent_in_io': _number(comps[13])
                }
        return ret

    def generic_diskstats():
        '''
        generic implementation of diskstats
        note: freebsd and sunos
        '''
        ret = {}
        iostat = __salt__['cmd.run']('iostat -xzd').splitlines()
        header = iostat[1]
        for line in iostat[2:]:
            comps = line.split()
            ret[comps[0]] = {}
            for metric, value in zip(header.split()[1:], comps[1:]):
                ret[comps[0]][metric] = _number(value)
        return ret

    # dict that return a function that does the right thing per platform
    get_version = {
        'Linux': linux_diskstats,
        'FreeBSD': generic_diskstats,
        'SunOS': generic_diskstats,
    }

    errmsg = 'This method is unsupported on the current operating system!'
    return get_version.get(__grains__['kernel'], lambda: errmsg)()


def diskusage(*args):
    '''
    Return the disk usage for this minion

    Usage::

        salt '*' status.diskusage [paths and/or filesystem types]

    CLI Example:

    .. code-block:: bash

        salt '*' status.diskusage         # usage for all filesystems
        salt '*' status.diskusage / /tmp  # usage for / and /tmp
        salt '*' status.diskusage ext?    # usage for ext[234] filesystems
        salt '*' status.diskusage / ext?  # usage for / and all ext filesystems
    '''
    selected = set()
    fstypes = set()
    if not args:
        # select all filesystems
        fstypes.add('*')
    else:
        for arg in args:
            if arg.startswith('/'):
                # select path
                selected.add(arg)
            else:
                # select fstype
                fstypes.add(arg)

    if fstypes:
        # determine which mount points host the specified fstypes
        regex = re.compile(
            '|'.join(
                fnmatch.translate(fstype).format('(%s)') for fstype in fstypes
            )
        )
        # ifile source of data varies with OS, otherwise all the same
        if __grains__['kernel'] == 'Linux':
            try:
                with salt.utils.fopen('/proc/mounts', 'r') as fp_:
                    ifile = fp_.read().splitlines()
            except OSError:
                return {}
        elif __grains__['kernel'] in ('FreeBSD', 'SunOS'):
            ifile = __salt__['cmd.run']('mount -p').splitlines()
        else:
            ifile = []

        for line in ifile:
            comps = line.split()
            if __grains__['kernel'] == 'SunOS':
                if len(comps) >= 4:
                    mntpt = comps[2]
                    fstype = comps[3]
                    if regex.match(fstype):
                        selected.add(mntpt)
            else:
                if len(comps) >= 3:
                    mntpt = comps[1]
                    fstype = comps[2]
                    if regex.match(fstype):
                        selected.add(mntpt)

    # query the filesystems disk usage
    ret = {}
    for path in selected:
        fsstats = os.statvfs(path)
        blksz = fsstats.f_bsize
        available = fsstats.f_bavail * blksz
        total = fsstats.f_blocks * blksz
        ret[path] = {"available": available, "total": total}
    return ret


def vmstats():
    '''
    ..versionchanged:: 2016.3.2
    Return the virtual memory stats for this minion

    CLI Example:

    .. code-block:: bash

        salt '*' status.vmstats
    '''
    def linux_vmstats():
        '''
        linux specific implementation of vmstats
        '''
        ret = {}
        try:
            with salt.utils.fopen('/proc/vmstat', 'r') as fp_:
                stats = fp_.read()
        except IOError:
            pass
        else:
            for line in stats.splitlines():
                if not line:
                    continue
                comps = line.split()
                ret[comps[0]] = _number(comps[1])
        return ret

    def generic_vmstats():
        '''
        generic implementation of vmstats
        note: works on FreeBSD, SunOS and OpenBSD (possibly others)
        '''
        ret = {}
        for line in __salt__['cmd.run']('vmstat -s').splitlines():
            comps = line.split()
            if comps[0].isdigit():
                ret[' '.join(comps[1:])] = _number(comps[0].strip())
        return ret
    # dict that returns a function that does the right thing per platform
    get_version = {
        'Linux': linux_vmstats,
        'FreeBSD': generic_vmstats,
        'OpenBSD': generic_vmstats,
        'SunOS': generic_vmstats,
    }

    errmsg = 'This method is unsupported on the current operating system!'
    return get_version.get(__grains__['kernel'], lambda: errmsg)()


def nproc():
    '''
    Return the number of processing units available on this system

    CLI Example:

    .. code-block:: bash

        salt '*' status.nproc
    '''
    try:
        return _number(__salt__['cmd.run']('nproc').strip())
    except ValueError:
        return 0


def netstats():
    '''
    Return the network stats for this minion

    CLI Example:

    .. code-block:: bash

        salt '*' status.netstats
    '''
    def linux_netstats():
        '''
        freebsd specific netstats implementation
        '''
        ret = {}
        try:
            with salt.utils.fopen('/proc/net/netstat', 'r') as fp_:
                stats = fp_.read()
        except IOError:
            pass
        else:
            headers = ['']
            for line in stats.splitlines():
                if not line:
                    continue
                comps = line.split()
                if comps[0] == headers[0]:
                    index = len(headers) - 1
                    row = {}
                    for field in range(index):
                        if field < 1:
                            continue
                        else:
                            row[headers[field]] = _number(comps[field])
                    rowname = headers[0].replace(':', '')
                    ret[rowname] = row
                else:
                    headers = comps
        return ret

    def freebsd_netstats():
        '''
        freebsd specific netstats implementation
        '''
        ret = {}
        for line in __salt__['cmd.run']('netstat -s').splitlines():
            if line.startswith('\t\t'):
                continue  # Skip, too detailed
            if not line.startswith('\t'):
                key = line.split()[0]
                ret[key] = {}
            else:
                comps = line.split()
                if comps[0].isdigit():
                    ret[key][' '.join(comps[1:])] = comps[0]
        return ret

    def sunos_netstats():
        '''
        sunos specific netstats implementation
        '''
        ret = {}
        for line in __salt__['cmd.run']('netstat -s').splitlines():
            line = line.replace('=', ' = ').split()
            if len(line) > 6:
                line.pop(0)
            if '=' in line:
                if len(line) >= 3:
                    if line[2].isdigit() or line[2][0] == '-':
                        line[2] = _number(line[2])
                    ret[line[0]] = line[2]
                if len(line) >= 6:
                    if line[5].isdigit() or line[5][0] == '-':
                        line[5] = _number(line[5])
                    ret[line[3]] = line[5]
        return ret

    # dict that returns a function that does the right thing per platform
    get_version = {
        'Linux': linux_netstats,
        'FreeBSD': freebsd_netstats,
        'SunOS': sunos_netstats,
    }

    errmsg = 'This method is unsupported on the current operating system!'
    return get_version.get(__grains__['kernel'], lambda: errmsg)()


def netdev():
    '''
    ..versionchanged:: 2016.3.2
    Return the network device stats for this minion

    CLI Example:

    .. code-block:: bash

        salt '*' status.netdev
    '''
    def linux_netdev():
        '''
        linux specific implementation of netdev
        '''
        ret = {}
        try:
            with salt.utils.fopen('/proc/net/dev', 'r') as fp_:
                stats = fp_.read()
        except IOError:
            pass
        else:
            for line in stats.splitlines():
                if not line:
                    continue
                if line.find(':') < 0:
                    continue
                comps = line.split()
                # Fix lines like eth0:9999..'
                comps[0] = line.split(':')[0].strip()
                # Support lines both like eth0:999 and eth0: 9999
                comps.insert(1, line.split(':')[1].strip().split()[0])
                ret[comps[0]] = {'iface': comps[0],
                                 'rx_bytes': _number(comps[1]),
                                 'rx_compressed': _number(comps[7]),
                                 'rx_drop': _number(comps[4]),
                                 'rx_errs': _number(comps[3]),
                                 'rx_fifo': _number(comps[5]),
                                 'rx_frame': _number(comps[6]),
                                 'rx_multicast': _number(comps[8]),
                                 'rx_packets': _number(comps[2]),
                                 'tx_bytes': _number(comps[9]),
                                 'tx_carrier': _number(comps[15]),
                                 'tx_colls': _number(comps[14]),
                                 'tx_compressed': _number(comps[16]),
                                 'tx_drop': _number(comps[12]),
                                 'tx_errs': _number(comps[11]),
                                 'tx_fifo': _number(comps[13]),
                                 'tx_packets': _number(comps[10])}
        return ret

    def freebsd_netdev():
        '''
        freebsd specific implementation of netdev
        '''
        _dict_tree = lambda: collections.defaultdict(_dict_tree)
        ret = _dict_tree()
        netstat = __salt__['cmd.run']('netstat -i -n -4 -b -d').splitlines()
        netstat += __salt__['cmd.run']('netstat -i -n -6 -b -d').splitlines()[1:]
        header = netstat[0].split()
        for line in netstat[1:]:
            comps = line.split()
            for i in range(4, 13):  # The columns we want
                ret[comps[0]][comps[2]][comps[3]][header[i]] = _number(comps[i])
        return ret

    def sunos_netdev():
        '''
        sunos specific implementation of netdev
        '''
        ret = {}
        ##NOTE: we cannot use hwaddr_interfaces here, so we grab both ip4 and ip6
        for dev in __grains__['ip4_interfaces'].keys() + __grains__['ip6_interfaces'].keys():
            # fetch device info
            netstat_ipv4 = __salt__['cmd.run']('netstat -i -I {dev} -n -f inet'.format(dev=dev)).splitlines()
            netstat_ipv6 = __salt__['cmd.run']('netstat -i -I {dev} -n -f inet6'.format(dev=dev)).splitlines()

            # prepare data
            netstat_ipv4[0] = netstat_ipv4[0].split()
            netstat_ipv4[1] = netstat_ipv4[1].split()
            netstat_ipv6[0] = netstat_ipv6[0].split()
            netstat_ipv6[1] = netstat_ipv6[1].split()

            # add data
            ret[dev] = {}
            for i in range(len(netstat_ipv4[0])-1):
                if netstat_ipv4[0][i] == 'Name':
                    continue
                if netstat_ipv4[0][i] in ['Address', 'Net/Dest']:
                    ret[dev]['IPv4 {field}'.format(field=netstat_ipv4[0][i])] = netstat_ipv4[1][i]
                else:
                    ret[dev][netstat_ipv4[0][i]] = _number(netstat_ipv4[1][i])
            for i in range(len(netstat_ipv6[0])-1):
                if netstat_ipv6[0][i] == 'Name':
                    continue
                if netstat_ipv6[0][i] in ['Address', 'Net/Dest']:
                    ret[dev]['IPv6 {field}'.format(field=netstat_ipv6[0][i])] = netstat_ipv6[1][i]
                else:
                    ret[dev][netstat_ipv6[0][i]] = _number(netstat_ipv6[1][i])

        return ret

    # dict that returns a function that does the right thing per platform
    get_version = {
        'Linux': linux_netdev,
        'FreeBSD': freebsd_netdev,
        'SunOS': sunos_netdev,
    }

    errmsg = 'This method is unsupported on the current operating system!'
    return get_version.get(__grains__['kernel'], lambda: errmsg)()


def w():  # pylint: disable=C0103
    '''
    Return a list of logged in users for this minion, using the w command

    CLI Example:

    .. code-block:: bash

        salt '*' status.w
    '''
    user_list = []
    users = __salt__['cmd.run']('w -h').splitlines()
    for row in users:
        if not row:
            continue
        comps = row.split()
        rec = {'idle': comps[3],
               'jcpu': comps[4],
               'login': comps[2],
               'pcpu': comps[5],
               'tty': comps[1],
               'user': comps[0],
               'what': ' '.join(comps[6:])}
        user_list.append(rec)
    return user_list


def all_status():
    '''
    Return a composite of all status data and info for this minion.
    Warning: There is a LOT here!

    CLI Example:

    .. code-block:: bash

        salt '*' status.all_status
    '''
    return {'cpuinfo': cpuinfo(),
            'cpustats': cpustats(),
            'diskstats': diskstats(),
            'diskusage': diskusage(),
            'loadavg': loadavg(),
            'meminfo': meminfo(),
            'netdev': netdev(),
            'netstats': netstats(),
            'uptime': uptime(),
            'vmstats': vmstats(),
            'w': w()}


def pid(sig):
    '''
    Return the PID or an empty string if the process is running or not.
    Pass a signature to use to find the process via ps.  Note you can pass
    a Python-compatible regular expression to return all pids of
    processes matching the regexp.

    CLI Example:

    .. code-block:: bash

        salt '*' status.pid <sig>
    '''

    cmd = __grains__['ps']
    output = __salt__['cmd.run_stdout'](cmd)

    pids = ''
    for line in output.splitlines():
        if 'status.pid' in line:
            continue
        if re.search(sig, line):
            if pids:
                pids += '\n'
            pids += line.split()[1]

    return pids


def version():
    '''
    Return the system version for this minion

    CLI Example:

    .. code-block:: bash

        salt '*' status.version
    '''
    def linux_version():
        '''
        linux specific implementation of version
        '''
        try:
            with salt.utils.fopen('/proc/version', 'r') as fp_:
                return fp_.read().strip()
        except IOError:
            return {}

    # dict that returns a function that does the right thing per platform
    get_version = {
        'Linux': linux_version,
        'FreeBSD': lambda: __salt__['cmd.run']('sysctl -n kern.version'),
    }

    errmsg = 'This method is unsupported on the current operating system!'
    return get_version.get(__grains__['kernel'], lambda: errmsg)()


def master(master=None, connected=True):
    '''
    .. versionadded:: 2014.7.0

    Return the connection status with master. Fire an event if the
    connection to master is not as expected. This function is meant to be
    run via a scheduled job from the minion. If master_ip is an FQDN/Hostname,
    it must be resolvable to a valid IPv4 address.

    CLI Example:

    .. code-block:: bash

        salt '*' status.master
    '''

    # the default publishing port
    port = 4505
    master_ips = None

    if __salt__['config.get']('publish_port') != '':
        port = int(__salt__['config.get']('publish_port'))

    # Check if we have FQDN/hostname defined as master
    # address and try resolving it first. _remote_port_tcp
    # only works with IP-addresses.
    if master is not None:
        master_ips = _host_to_ips(master)

    master_connection_status = False
    if master_ips:
        ips = _remote_port_tcp(port)
        for master_ip in master_ips:
            if master_ip in ips:
                master_connection_status = True
                break

    if master_connection_status is not connected:
        event = salt.utils.event.get_event('minion', opts=__opts__, listen=False)
        if master_connection_status:
            event.fire_event({'master': master}, salt.minion.master_event(type='connected'))
        else:
            event.fire_event({'master': master}, salt.minion.master_event(type='disconnected'))

    return master_connection_status


def ping_master(master):
    '''
    .. versionadded:: 2016.3.0

    Sends ping request to the given master. Fires '__master_failback' event on success.
    Returns bool result.

    CLI Example:

    .. code-block:: bash

        salt '*' status.ping_master localhost
    '''
    if master is None or master == '':
        return False

    opts = copy.deepcopy(__opts__)
    opts['master'] = master
    if 'master_ip' in opts:  # avoid 'master ip changed' warning
        del opts['master_ip']
    opts.update(salt.minion.prep_ip_port(opts))
    try:
        opts.update(salt.minion.resolve_dns(opts, fallback=False))
    except Exception:
        return False

    timeout = opts.get('auth_timeout', 60)
    load = {'cmd': 'ping'}

    result = False
    channel = salt.transport.client.ReqChannel.factory(opts, crypt='clear')
    try:
        payload = channel.send(load, tries=0, timeout=timeout)
        result = True
    except Exception as e:
        pass

    if result:
        event = salt.utils.event.get_event('minion', opts=__opts__, listen=False)
        event.fire_event({'master': master}, salt.minion.master_event(type='failback'))

    return result


def time_(format='%A, %d. %B %Y %I:%M%p'):
    '''
    .. versionadded:: 2016.3.0

    Return the current time on the minion,
    formatted based on the format parameter.

    Default date format: Monday, 27. July 2015 07:55AM

    CLI Example:

    .. code-block:: bash

        salt '*' status.time

        salt '*' status.time '%s'

    '''

    dt = datetime.datetime.today()
    return dt.strftime(format)<|MERGE_RESOLUTION|>--- conflicted
+++ resolved
@@ -178,11 +178,7 @@
         uptime = dict([(k, int(v,)) for k, v in [p.strip().split('=') for p in data.split(',')]])
         seconds = int(curr_seconds - uptime['sec'])
     else:
-<<<<<<< HEAD
         return __salt__['cmd.run']('uptime')
-=======
-        raise CommandExecutionError('This platform is not supported')
->>>>>>> 4c405255
 
     # Setup datetime and timedelta objects
     boot_time = datetime.datetime.utcfromtimestamp(curr_seconds - seconds)
