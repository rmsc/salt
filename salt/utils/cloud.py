--- conflicted
+++ resolved
@@ -321,14 +321,9 @@
             )
         )
     has_ssh_agent = False
-<<<<<<< HEAD
-    if opts.get('ssh_agent', False) and 'SSH_AUTH_SOCK' in os.environ \
-            and stat.S_ISSOCK(os.stat(os.environ['SSH_AUTH_SOCK']).st_mode):
-=======
     if (opts.get('ssh_agent', False) and
             'SSH_AUTH_SOCK' in os.environ and
             stat.S_ISSOCK(os.stat(os.environ['SSH_AUTH_SOCK']).st_mode)):
->>>>>>> 722327ee
         has_ssh_agent = True
 
     if (key_filename is None and
@@ -356,13 +351,6 @@
         vm_, opts, minion_conf
     )
 
-<<<<<<< HEAD
-    inline_script_code = salt.config.get_cloud_config_value(
-        'inline_script', vm_, opts, default=None
-    )
-
-=======
->>>>>>> 722327ee
     ssh_username = salt.config.get_cloud_config_value(
         'ssh_username', vm_, opts, default='root'
     )
@@ -524,20 +512,10 @@
         transport=opts.get('transport', 'zeromq')
     )
 
-<<<<<<< HEAD
-    if salt.config.get_cloud_config_value('inline_script', vm_, opts) \
-            and salt.config.get_cloud_config_value('deploy', vm_, opts) is False:
-
-        if inline_script_code:
-            inline_script_deployed = run_inline_script(**inline_script_kwargs)
-            if inline_script_deployed is not False:
-                log.info('Inline script(s) ha(s|ve) run on {0}'.format(vm_['name']))
-=======
     if inline_script_config and deploy_config is False:
         inline_script_deployed = run_inline_script(**inline_script_kwargs)
         if inline_script_deployed is not False:
             log.info('Inline script(s) ha(s|ve) run on {0}'.format(vm_['name']))
->>>>>>> 722327ee
         ret['deployed'] = False
         return ret
     else:
