--- conflicted
+++ resolved
@@ -58,11 +58,7 @@
   <%- do conclusion_needs.append('notify-slack') %>
   notify-slack:
     name: Notify Slack
-<<<<<<< HEAD
-    runs-on: ubuntu-latest
-=======
     runs-on: ${{ github.event.repository.private && fromJSON('["self-hosted", "linux", "x86_64"]') || 'ubuntu-latest' }}
->>>>>>> 8f750fa7
     environment: <{ gh_environment }>
     needs:
       <%- for need in prepare_workflow_needs.iter(consume=False) %>
