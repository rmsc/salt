# -*- coding: utf-8 -*-
'''
The top level interface used to translate configuration data back to the
correct cloud modules
'''

# Import python libs
from __future__ import absolute_import, print_function, generators
import os
import copy
import glob
import time
import signal
import logging
import traceback
import multiprocessing
import sys
from itertools import groupby

# Import salt.cloud libs
from salt.exceptions import (
    SaltCloudNotFound,
    SaltCloudException,
    SaltCloudSystemExit,
    SaltCloudConfigError
)

# Import salt libs
import salt.config
import salt.client
import salt.loader
import salt.utils
import salt.utils.cloud
import salt.syspaths
from salt.utils import reinit_crypto
from salt.utils import context
from salt.ext.six import string_types
from salt.template import compile_template

# Import third party libs
try:
    import Crypto.Random
except ImportError:
    pass  # pycrypto < 2.1
import yaml
import salt.ext.six as six
from salt.ext.six.moves import input  # pylint: disable=import-error,redefined-builtin

# Get logging started
log = logging.getLogger(__name__)


def communicator(func):
    '''Warning, this is a picklable decorator !'''
    def _call(queue, args, kwargs):
        '''called with [queue, args, kwargs] as first optional arg'''
        kwargs['queue'] = queue
        ret = None
        try:
            ret = func(*args, **kwargs)
            queue.put('END')
        except KeyboardInterrupt as ex:
            trace = traceback.format_exc()
            queue.put('KEYBOARDINT')
            queue.put('Keyboard interrupt')
            queue.put('{0}\n{1}\n'.format(ex, trace))
        except Exception as ex:
            trace = traceback.format_exc()
            queue.put('ERROR')
            queue.put('Exception')
            queue.put('{0}\n{1}\n'.format(ex, trace))
        return ret
    return _call


def enter_mainloop(target,
                   mapped_args=None,
                   args=None,
                   kwargs=None,
                   pool=None,
                   pool_size=None,
                   callback=None,
                   queue=None):
    '''
    Manage a multiprocessing pool

    - If the queue does not output anything, the pool runs indefinitely

    - If the queue returns KEYBOARDINT or ERROR, this will kill the pool
      totally calling terminate & join and ands with a SaltCloudSystemExit
      exception notifying callers from the abnormal termination

    - If the queue returns END or callback is defined and returns True,
      it just join the process and return the data.

    target
        the function you want to execute in multiproccessing
    pool
        pool object can be None if you want a default pool, but you ll
        have then to define pool_size instead
    pool_size
        pool size if you did not provide yourself a pool
    callback
        a boolean taking a string in argument which returns True to
        signal that 'target' is finished and we need to join
        the pool
    queue
        A custom multiproccessing queue in case you want to do
        extra stuff and need it later in your program
    args
        positional arguments to call the function with
        if you don't want to use pool.map

    mapped_args
        a list of one or more arguments combinations to call the function with
        e.g. (foo, [[1], [2]]) will call::

                foo([1])
                foo([2])

    kwargs
        kwargs to give to the function in case of process

    Attention, the function must have the following signature:

            target(queue, *args, **kw)

    You may use the 'communicator' decorator to generate such a function
    (see end of this file)
    '''
    if not kwargs:
        kwargs = {}
    if not pool_size:
        pool_size = 1
    if not pool:
        pool = multiprocessing.Pool(pool_size)
    if not queue:
        manager = multiprocessing.Manager()
        queue = manager.Queue()

    if mapped_args is not None and not mapped_args:
        msg = (
            'We are called to asynchronously execute {0}'
            ' but we do no have anything to execute, weird,'
            ' we bail out'.format(target))
        log.error(msg)
        raise SaltCloudSystemExit('Exception caught\n{0}'.format(msg))
    elif mapped_args is not None:
        iterable = [[queue, [arg], kwargs] for arg in mapped_args]
        ret = pool.map(func=target, iterable=iterable)
    else:
        ret = pool.apply(target, [queue, args, kwargs])
    while True:
        test = queue.get()
        if test in ['ERROR', 'KEYBOARDINT']:
            type_ = queue.get()
            trace = queue.get()
            msg = 'Caught {0}, terminating workers\n'.format(type_)
            msg += 'TRACE: {0}\n'.format(trace)
            log.error(msg)
            pool.terminate()
            pool.join()
            raise SaltCloudSystemExit('Exception caught\n{0}'.format(msg))
        elif test in ['END'] or (callback and callback(test)):
            pool.close()
            pool.join()
            break
        else:
            time.sleep(0.125)
    return ret


class CloudClient(object):
    '''
    The client class to wrap cloud interactions
    '''
    def __init__(self, path=None, opts=None, config_dir=None, pillars=None):
        if opts:
            self.opts = opts
        else:
            self.opts = salt.config.cloud_config(path)

        if pillars:
            for name, provider in six.iteritems(pillars.pop('providers', {})):
                # Since using "provider: <provider-engine>" is deprecated, alias provider
                # to use driver: "driver: <provider-engine>"
                if 'provider' in provider:
                    driver = provider.pop('provider')
                else:
                    driver = provider['driver']

                provider['profiles'] = {}
                self.opts['providers'].update({name: {driver: provider}})
            for name, profile in six.iteritems(pillars.pop('profiles', {})):
                provider = profile['provider'].split(':')[0]
                driver = next(six.iterkeys(self.opts['providers'][provider]))
                profile['provider'] = '{0}:{1}'.format(provider, driver)
                profile['profile'] = name
                self.opts['profiles'].update({name: profile})
                self.opts['providers'][provider][driver]['profiles'].update({name: profile})
            self.opts.update(pillars)

    def _opts_defaults(self, **kwargs):
        '''
        Set the opts dict to defaults and allow for opts to be overridden in
        the kwargs
        '''
        # Let's start with the default salt cloud configuration
        opts = salt.config.CLOUD_CONFIG_DEFAULTS.copy()
        # Update it with the loaded configuration
        opts.update(self.opts.copy())
        # Reset some of the settings to sane values
        opts['parallel'] = False
        opts['keep_tmp'] = False
        opts['deploy'] = True
        opts['update_bootstrap'] = False
        opts['show_deploy_args'] = False
        opts['script_args'] = ''
        # Update it with the passed kwargs
        if 'kwargs' in kwargs:
            opts.update(kwargs['kwargs'])
        opts.update(kwargs)
        profile = opts.get('profile', None)
        # filter other profiles if one is specified
        if profile:
            for _profile in [a for a in opts.get('profiles', {})]:
                if not _profile == profile:
                    opts['profiles'].pop(_profile)
            # if profile is specified and we have enough info about providers
            # also filter them to speedup methods like
            # __filter_non_working_providers
            providers = [a.get('provider', '').split(':')[0]
                         for a in six.itervalues(opts['profiles'])
                         if a.get('provider', '')]
            if providers:
                _providers = opts.get('providers', {})
                for provider in _providers.keys():
                    if provider not in providers:
                        _providers.pop(provider)
        return opts

    def low(self, fun, low):
        '''
        Pass the cloud function and low data structure to run
        '''
        l_fun = getattr(self, fun)
        f_call = salt.utils.format_call(l_fun, low)
        return l_fun(*f_call.get('args', ()), **f_call.get('kwargs', {}))

    def list_sizes(self, provider=None):
        '''
        List all available sizes in configured cloud systems
        '''
        mapper = salt.cloud.Map(self._opts_defaults())
        return salt.utils.cloud.simple_types_filter(
            mapper.size_list(provider)
        )

    def list_images(self, provider=None):
        '''
        List all available images in configured cloud systems
        '''
        mapper = salt.cloud.Map(self._opts_defaults())
        return salt.utils.cloud.simple_types_filter(
            mapper.image_list(provider)
        )

    def list_locations(self, provider=None):
        '''
        List all available locations in configured cloud systems
        '''
        mapper = salt.cloud.Map(self._opts_defaults())
        return salt.utils.cloud.simple_types_filter(
            mapper.location_list(provider)
        )

    def query(self, query_type='list_nodes'):
        '''
        Query basic instance information
        '''
        mapper = salt.cloud.Map(self._opts_defaults())
        mapper.opts['selected_query_option'] = 'list_nodes'
        return mapper.map_providers_parallel(query_type)

    def full_query(self, query_type='list_nodes_full'):
        '''
        Query all instance information
        '''
        mapper = salt.cloud.Map(self._opts_defaults())
        mapper.opts['selected_query_option'] = 'list_nodes_full'
        return mapper.map_providers_parallel(query_type)

    def select_query(self, query_type='list_nodes_select'):
        '''
        Query select instance information
        '''
        mapper = salt.cloud.Map(self._opts_defaults())
        mapper.opts['selected_query_option'] = 'list_nodes_select'
        return mapper.map_providers_parallel(query_type)

    def min_query(self, query_type='list_nodes_min'):
        '''
        Query select instance information
        '''
        mapper = salt.cloud.Map(self._opts_defaults())
        mapper.opts['selected_query_option'] = 'list_nodes_min'
        return mapper.map_providers_parallel(query_type)

    def profile(self, profile, names, vm_overrides=None, **kwargs):
        '''
        Pass in a profile to create, names is a list of vm names to allocate

            vm_overrides is a special dict that will be per node options
            overrides

        Example:

        .. code-block:: python

            >>> client= salt.cloud.CloudClient(path='/etc/salt/cloud')
            >>> client.profile('do_512_git', names=['minion01',])
            {'minion01': {u'backups_active': 'False',
                    u'created_at': '2014-09-04T18:10:15Z',
                    u'droplet': {u'event_id': 31000502,
                                 u'id': 2530006,
                                 u'image_id': 5140006,
                                 u'name': u'minion01',
                                 u'size_id': 66},
                    u'id': '2530006',
                    u'image_id': '5140006',
                    u'ip_address': '107.XXX.XXX.XXX',
                    u'locked': 'True',
                    u'name': 'minion01',
                    u'private_ip_address': None,
                    u'region_id': '4',
                    u'size_id': '66',
                    u'status': 'new'}}


        '''
        if not vm_overrides:
            vm_overrides = {}
        kwargs['profile'] = profile
        mapper = salt.cloud.Map(self._opts_defaults(**kwargs))
        if isinstance(names, str):
            names = names.split(',')
        return salt.utils.cloud.simple_types_filter(
            mapper.run_profile(profile, names, vm_overrides=vm_overrides)
        )

    def map_run(self, path, **kwargs):
        '''
        Pass in a location for a map to execute
        '''
        kwarg = {'map': path}
        kwarg.update(kwargs)
        mapper = salt.cloud.Map(self._opts_defaults(**kwarg))
        dmap = mapper.map_data()
        return salt.utils.cloud.simple_types_filter(
            mapper.run_map(dmap)
        )

    def destroy(self, names):
        '''
        Destroy the named VMs
        '''
        mapper = salt.cloud.Map(self._opts_defaults(destroy=True))
        if isinstance(names, str):
            names = names.split(',')
        return salt.utils.cloud.simple_types_filter(
            mapper.destroy(names)
        )

    def create(self, provider, names, **kwargs):
        '''
        Create the named VMs, without using a profile

        Example:

        .. code-block:: python

            client.create(names=['myinstance'], provider='my-ec2-config',
                kwargs={'image': 'ami-1624987f', 'size': 't1.micro',
                        'ssh_username': 'ec2-user', 'securitygroup': 'default',
                        'delvol_on_destroy': True})
        '''
        mapper = salt.cloud.Map(self._opts_defaults())
        providers = self.opts['providers']
        if provider in providers:
            provider += ':{0}'.format(next(six.iterkeys(providers[provider])))
        else:
            return False
        if isinstance(names, str):
            names = names.split(',')
        ret = {}
        for name in names:
            vm_ = kwargs.copy()

            # Since using "provider: <provider-engine>" is deprecated, alias provider
            # to use driver: "driver: <provider-engine>"
            if 'provider' in vm_:
                vm_['driver'] = vm_.pop('provider')

            vm_['name'] = name
            vm_['driver'] = provider
            vm_['profile'] = None
            ret[name] = salt.utils.cloud.simple_types_filter(
                mapper.create(vm_))
        return ret

    def extra_action(self, names, provider, action, **kwargs):
        '''
        Perform actions with block storage devices

        Example:

        .. code-block:: python

            client.extra_action(names=['myblock'], action='volume_create',
                provider='my-nova', kwargs={'voltype': 'SSD', 'size': 1000}
            )
            client.extra_action(names=['salt-net'], action='network_create',
                provider='my-nova', kwargs={'cidr': '192.168.100.0/24'}
            )
        '''
        mapper = salt.cloud.Map(self._opts_defaults())
        providers = mapper.map_providers_parallel()
        if provider in providers:
            provider += ':{0}'.format(next(six.iterkeys(providers[provider])))
        else:
            return False
        if isinstance(names, str):
            names = names.split(',')

        ret = {}
        for name in names:
            extra_ = kwargs.copy()
            extra_['name'] = name
            extra_['provider'] = provider
            extra_['profile'] = None
            extra_['action'] = action
            ret[name] = salt.utils.cloud.simple_types_filter(
                mapper.extras(extra_)
            )
        return ret

    def action(
        self,
        fun=None,
        cloudmap=None,
        names=None,
        provider=None,
        instance=None,
        kwargs=None
    ):
        '''
        Execute a single action via the cloud plugin backend

        Examples:

        .. code-block:: python

            client.action(fun='show_instance', names=['myinstance'])
            client.action(fun='show_image', provider='my-ec2-config',
                kwargs={'image': 'ami-10314d79'}
            )
        '''
        mapper = salt.cloud.Map(self._opts_defaults(
            action=fun,
            names=names,
            **kwargs))
        if instance:
            if names:
                raise SaltCloudConfigError(
                    'Please specify either a list of \'names\' or a single '
                    '\'instance\', but not both.'
                )
            names = [instance]

        if names and not provider:
            self.opts['action'] = fun
            return mapper.do_action(names, kwargs)

        if provider and not names:
            return mapper.do_function(provider, fun, kwargs)
        else:
            # This should not be called without either an instance or a
            # provider. If both an instance/list of names and a provider
            # are given, then we also need to exit. We can only have one
            # or the other.
            raise SaltCloudConfigError(
                'Either an instance (or list of names) or a provider must be '
                'specified, but not both.'
            )


class Cloud(object):
    '''
    An object for the creation of new VMs
    '''
    def __init__(self, opts):
        self.opts = opts
        self.clouds = salt.loader.clouds(self.opts)
        self.__filter_non_working_providers()
        self.__cached_provider_queries = {}

    def get_configured_providers(self):
        '''
        Return the configured providers
        '''
        providers = set()
        for alias, drivers in six.iteritems(self.opts['providers']):
            if len(drivers) > 1:
                for driver in drivers:
                    providers.add('{0}:{1}'.format(alias, driver))
                continue
            providers.add(alias)
        return providers

    def lookup_providers(self, lookup):
        '''
        Get a dict describing the configured providers
        '''
        if lookup is None:
            lookup = 'all'
        if lookup == 'all':
            providers = set()
            for alias, drivers in six.iteritems(self.opts['providers']):
                for driver in drivers:
                    providers.add((alias, driver))

            if not providers:
                raise SaltCloudSystemExit(
                    'There are no cloud providers configured.'
                )

            return providers

        if ':' in lookup:
            alias, driver = lookup.split(':')
            if alias not in self.opts['providers'] or \
                    driver not in self.opts['providers'][alias]:
                raise SaltCloudSystemExit(
                    'No cloud providers matched \'{0}\'. Available: {1}'.format(
                        lookup, ', '.join(self.get_configured_providers())
                    )
                )

        providers = set()
        for alias, drivers in six.iteritems(self.opts['providers']):
            for driver in drivers:
                if lookup in (alias, driver):
                    providers.add((alias, driver))

        if not providers:
            raise SaltCloudSystemExit(
                'No cloud providers matched \'{0}\'. '
                'Available selections: {1}'.format(
                    lookup, ', '.join(self.get_configured_providers())
                )
            )
        return providers

    def lookup_profiles(self, provider, lookup):
        '''
        Return a dictionary describing the configured profiles
        '''
        if provider is None:
            provider = 'all'
        if lookup is None:
            lookup = 'all'

        if lookup == 'all':
            profiles = set()
            provider_profiles = set()
            for alias, info in six.iteritems(self.opts['profiles']):
                providers = info.get('provider')

                if providers:
                    given_prov_name = providers.split(':')[0]
                    salt_prov_name = providers.split(':')[1]
                    if given_prov_name == provider:
                        provider_profiles.add((alias, given_prov_name))
                    elif salt_prov_name == provider:
                        provider_profiles.add((alias, salt_prov_name))
                    profiles.add((alias, given_prov_name))

            if not profiles:
                raise SaltCloudSystemExit(
                    'There are no cloud profiles configured.'
                )

            if provider != 'all':
                return provider_profiles

            return profiles

    def map_providers(self, query='list_nodes', cached=False):
        '''
        Return a mapping of what named VMs are running on what VM providers
        based on what providers are defined in the configuration and VMs
        '''
        if cached is True and query in self.__cached_provider_queries:
            return self.__cached_provider_queries[query]

        pmap = {}
        for alias, drivers in six.iteritems(self.opts['providers']):
            for driver, details in six.iteritems(drivers):
                fun = '{0}.{1}'.format(driver, query)
                if fun not in self.clouds:
                    log.error(
                        'Public cloud provider {0} is not available'.format(
                            driver
                        )
                    )
                    continue
                if alias not in pmap:
                    pmap[alias] = {}

                try:
                    with context.func_globals_inject(
                        self.clouds[fun],
                        __active_provider_name__=':'.join([alias, driver])
                    ):
                        pmap[alias][driver] = self.clouds[fun]()
                except Exception as err:
                    log.debug(
                        'Failed to execute \'{0}()\' while querying for '
                        'running nodes: {1}'.format(fun, err),
                        # Show the traceback if the debug logging level is
                        # enabled
                        exc_info_on_loglevel=logging.DEBUG
                    )
                    # Failed to communicate with the provider, don't list any
                    # nodes
                    pmap[alias][driver] = []
        self.__cached_provider_queries[query] = pmap
        return pmap

    def map_providers_parallel(self, query='list_nodes', cached=False):
        '''
        Return a mapping of what named VMs are running on what VM providers
        based on what providers are defined in the configuration and VMs

        Same as map_providers but query in parallel.
        '''
        if cached is True and query in self.__cached_provider_queries:
            return self.__cached_provider_queries[query]

        opts = self.opts.copy()
        multiprocessing_data = []

        # Optimize Providers
        opts['providers'] = self._optimize_providers(opts['providers'])
        for alias, drivers in six.iteritems(opts['providers']):
            # Make temp query for this driver to avoid overwrite next
            this_query = query
            for driver, details in six.iteritems(drivers):
                # If driver has function list_nodes_min, just replace it
                # with query param to check existing vms on this driver
                # for minimum information, Otherwise still use query param.
                if 'selected_query_option' not in opts and '{0}.list_nodes_min'.format(driver) in self.clouds:
                    this_query = 'list_nodes_min'

                fun = '{0}.{1}'.format(driver, this_query)
                if fun not in self.clouds:
                    log.error(
                        'Public cloud provider {0} is not available'.format(
                            driver
                        )
                    )
                    continue

                multiprocessing_data.append({
                    'fun': fun,
                    'opts': opts,
                    'query': this_query,
                    'alias': alias,
                    'driver': driver
                })
        output = {}
        if not multiprocessing_data:
            return output

        data_count = len(multiprocessing_data)
        pool = multiprocessing.Pool(data_count < 10 and data_count or 10,
                                    init_pool_worker)
        parallel_pmap = enter_mainloop(_run_parallel_map_providers_query,
                                       multiprocessing_data,
                                       pool=pool)
        for alias, driver, details in parallel_pmap:
            if not details:
                # There's no providers details?! Skip it!
                continue
            if alias not in output:
                output[alias] = {}
            output[alias][driver] = details

        self.__cached_provider_queries[query] = output
        return output

    def get_running_by_names(self, names, query='list_nodes', cached=False,
                             profile=None):
        if isinstance(names, string_types):
            names = [names]

        matches = {}
        handled_drivers = {}
        mapped_providers = self.map_providers_parallel(query, cached=cached)
        for alias, drivers in six.iteritems(mapped_providers):
            for driver, vms in six.iteritems(drivers):
                if driver not in handled_drivers:
                    handled_drivers[driver] = alias
                # When a profile is specified, only return an instance
                # that matches the provider specified in the profile.
                # This solves the issues when many providers return the
                # same instance. For example there may be one provider for
                # each availability zone in amazon in the same region, but
                # the search returns the same instance for each provider
                # because amazon returns all instances in a region, not
                # availability zone.
                if profile and alias not in self.opts['profiles'][profile]['provider'].split(':')[0]:
                    continue

                for vm_name, details in six.iteritems(vms):
                    # If VM was created with use_fqdn with either of the softlayer drivers,
                    # we need to strip the VM name and only search for the short hostname.
                    if driver == 'softlayer' or driver == 'softlayer_hw':
                        ret = []
                        for name in names:
                            name = name.split('.')[0]
                            ret.append(name)
                        if vm_name not in ret:
                            continue
                    # XXX: The logic below can be removed once the aws driver
                    # is removed
                    elif vm_name not in names:
                        continue

                    elif driver == 'ec2' and 'aws' in handled_drivers and \
                            'aws' in matches[handled_drivers['aws']] and \
                            vm_name in matches[handled_drivers['aws']]['aws']:
                        continue
                    elif driver == 'aws' and 'ec2' in handled_drivers and \
                            'ec2' in matches[handled_drivers['ec2']] and \
                            vm_name in matches[handled_drivers['ec2']]['ec2']:
                        continue

                    if alias not in matches:
                        matches[alias] = {}
                    if driver not in matches[alias]:
                        matches[alias][driver] = {}
                    matches[alias][driver][vm_name] = details

        return matches

    def _optimize_providers(self, providers):
        '''
        Return an optimized mapping of available providers
        '''
        new_providers = {}
        provider_by_driver = {}

        for alias, driver in six.iteritems(providers):
            for name, data in six.iteritems(driver):
                if name not in provider_by_driver:
                    provider_by_driver[name] = {}

                provider_by_driver[name][alias] = data

        for driver, providers_data in six.iteritems(provider_by_driver):
            fun = '{0}.optimize_providers'.format(driver)
            if fun not in self.clouds:
                log.debug(
                    'The \'{0}\' cloud driver is unable to be optimized.'.format(
                        driver
                    )
                )

                for name, prov_data in six.iteritems(providers_data):
                    if name not in new_providers:
                        new_providers[name] = {}
                    new_providers[name][driver] = prov_data
                continue

            new_data = self.clouds[fun](providers_data)
            if new_data:
                for name, prov_data in six.iteritems(new_data):
                    if name not in new_providers:
                        new_providers[name] = {}
                    new_providers[name][driver] = prov_data

        return new_providers

    def location_list(self, lookup='all'):
        '''
        Return a mapping of all location data for available providers
        '''
        data = {}

        lookups = self.lookup_providers(lookup)
        if not lookups:
            return data

        for alias, driver in lookups:
            fun = '{0}.avail_locations'.format(driver)
            if fun not in self.clouds:
                # The capability to gather locations is not supported by this
                # cloud module
                log.debug(
                    'The \'{0}\' cloud driver defined under \'{1}\' provider '
                    'alias is unable to get the locations information'.format(
                        driver, alias
                    )
                )
                continue

            if alias not in data:
                data[alias] = {}

            try:

                with context.func_globals_inject(
                    self.clouds[fun],
                    __active_provider_name__=':'.join([alias, driver])
                ):
                    data[alias][driver] = self.clouds[fun]()
            except Exception as err:
                log.error(
                    'Failed to get the output of \'{0}()\': {1}'.format(
                        fun, err
                    ),
                    # Show the traceback if the debug logging level is enabled
                    exc_info_on_loglevel=logging.DEBUG
                )
        return data

    def image_list(self, lookup='all'):
        '''
        Return a mapping of all image data for available providers
        '''
        data = {}

        lookups = self.lookup_providers(lookup)
        if not lookups:
            return data

        for alias, driver in lookups:
            fun = '{0}.avail_images'.format(driver)
            if fun not in self.clouds:
                # The capability to gather images is not supported by this
                # cloud module
                log.debug(
                    'The \'{0}\' cloud driver defined under \'{1}\' provider '
                    'alias is unable to get the images information'.format(
                        driver,
                        alias
                    )
                )
                continue

            if alias not in data:
                data[alias] = {}

            try:
                with context.func_globals_inject(
                    self.clouds[fun],
                    __active_provider_name__=':'.join([alias, driver])
                ):
                    data[alias][driver] = self.clouds[fun]()
            except Exception as err:
                log.error(
                    'Failed to get the output of \'{0}()\': {1}'.format(
                        fun, err
                    ),
                    # Show the traceback if the debug logging level is enabled
                    exc_info_on_loglevel=logging.DEBUG
                )
        return data

    def size_list(self, lookup='all'):
        '''
        Return a mapping of all image data for available providers
        '''
        data = {}

        lookups = self.lookup_providers(lookup)
        if not lookups:
            return data

        for alias, driver in lookups:
            fun = '{0}.avail_sizes'.format(driver)
            if fun not in self.clouds:
                # The capability to gather sizes is not supported by this
                # cloud module
                log.debug(
                    'The \'{0}\' cloud driver defined under \'{1}\' provider '
                    'alias is unable to get the sizes information'.format(
                        driver,
                        alias
                    )
                )
                continue

            if alias not in data:
                data[alias] = {}

            try:
                with context.func_globals_inject(
                    self.clouds[fun],
                    __active_provider_name__=':'.join([alias, driver])
                ):
                    data[alias][driver] = self.clouds[fun]()
            except Exception as err:
                log.error(
                    'Failed to get the output of \'{0}()\': {1}'.format(
                        fun, err
                    ),
                    # Show the traceback if the debug logging level is enabled
                    exc_info_on_loglevel=logging.DEBUG
                )
        return data

    def provider_list(self, lookup='all'):
        '''
        Return a mapping of all image data for available providers
        '''
        data = {}
        lookups = self.lookup_providers(lookup)
        if not lookups:
            return data

        for alias, driver in lookups:
            if alias not in data:
                data[alias] = {}
            if driver not in data[alias]:
                data[alias][driver] = {}
        return data

    def profile_list(self, provider, lookup='all'):
        '''
        Return a mapping of all configured profiles
        '''
        data = {}
        lookups = self.lookup_profiles(provider, lookup)

        if not lookups:
            return data

        for alias, driver in lookups:
            if alias not in data:
                data[alias] = {}
            if driver not in data[alias]:
                data[alias][driver] = {}
        return data

    def create_all(self):
        '''
        Create/Verify the VMs in the VM data
        '''
        ret = []

        for vm_name, vm_details in six.iteritems(self.opts['profiles']):
            ret.append(
                {vm_name: self.create(vm_details)}
            )

        return ret

    def destroy(self, names, cached=False):
        '''
        Destroy the named VMs
        '''
        processed = {}
        names = set(names)
        matching = self.get_running_by_names(names, cached=cached)
        vms_to_destroy = set()
        parallel_data = []
        for alias, drivers in six.iteritems(matching):
            for driver, vms in six.iteritems(drivers):
                for name in vms:
                    if name in names:
                        vms_to_destroy.add((alias, driver, name))
                        if self.opts['parallel']:
                            parallel_data.append({
                                'opts': self.opts,
                                'name': name,
                                'alias': alias,
                                'driver': driver,
                            })

        # destroying in parallel
        if self.opts['parallel'] and len(parallel_data) > 0:
            # set the pool size based on configuration or default to
            # the number of machines we're destroying
            if 'pool_size' in self.opts:
                pool_size = self.opts['pool_size']
            else:
                pool_size = len(parallel_data)
            log.info('Destroying in parallel mode; '
                     'Cloud pool size: {0}'.format(pool_size))

            # kick off the parallel destroy
            output_multip = enter_mainloop(
                _destroy_multiprocessing, parallel_data, pool_size=pool_size)

            # massage the multiprocessing output a bit
            ret_multip = {}
            for obj in output_multip:
                ret_multip.update(obj)

            # build up a data structure similar to what the non-parallel
            # destroy uses
            for obj in parallel_data:
                alias = obj['alias']
                driver = obj['driver']
                name = obj['name']
                if alias not in processed:
                    processed[alias] = {}
                if driver not in processed[alias]:
                    processed[alias][driver] = {}
                processed[alias][driver][name] = ret_multip[name]
                if name in names:
                    names.remove(name)

        # not destroying in parallel
        else:
            log.info('Destroying in non-parallel mode.')
            for alias, driver, name in vms_to_destroy:
                fun = '{0}.destroy'.format(driver)
                with context.func_globals_inject(
                    self.clouds[fun],
                    __active_provider_name__=':'.join([alias, driver])
                ):
                    ret = self.clouds[fun](name)
                if alias not in processed:
                    processed[alias] = {}
                if driver not in processed[alias]:
                    processed[alias][driver] = {}
                processed[alias][driver][name] = ret
                if name in names:
                    names.remove(name)

        # now the processed data structure contains the output from either
        # the parallel or non-parallel destroy and we should finish up
        # with removing minion keys if necessary
        for alias, driver, name in vms_to_destroy:
            ret = processed[alias][driver][name]
            if not ret:
                continue

            vm_ = {
                'name': name,
                'profile': None,
                'provider': ':'.join([alias, driver])
            }
            minion_dict = salt.config.get_cloud_config_value(
                'minion', vm_, self.opts, default={}
            )
            key_file = os.path.join(
                self.opts['pki_dir'], 'minions', minion_dict.get('id', name)
            )
            globbed_key_file = glob.glob('{0}.*'.format(key_file))

            if not os.path.isfile(key_file) and not globbed_key_file:
                # There's no such key file!? It might have been renamed
                if isinstance(ret, dict) and 'newname' in ret:
                    salt.utils.cloud.remove_key(
                        self.opts['pki_dir'], ret['newname']
                    )
                continue

            if os.path.isfile(key_file) and not globbed_key_file:
                # Single key entry. Remove it!
                salt.utils.cloud.remove_key(self.opts['pki_dir'], os.path.basename(key_file))
                continue

            # Since we have globbed matches, there are probably some keys for which their minion
            # configuration has append_domain set.
            if not os.path.isfile(key_file) and globbed_key_file and len(globbed_key_file) == 1:
                # Single entry, let's remove it!
                salt.utils.cloud.remove_key(
                    self.opts['pki_dir'],
                    os.path.basename(globbed_key_file[0])
                )
                continue

            # Since we can't get the profile or map entry used to create
            # the VM, we can't also get the append_domain setting.
            # And if we reached this point, we have several minion keys
            # who's name starts with the machine name we're deleting.
            # We need to ask one by one!?
            print(
                'There are several minion keys who\'s name starts '
                'with \'{0}\'. We need to ask you which one should be '
                'deleted:'.format(
                    name
                )
            )
            while True:
                for idx, filename in enumerate(globbed_key_file):
                    print(' {0}: {1}'.format(
                        idx, os.path.basename(filename)
                    ))
                selection = input(
                    'Which minion key should be deleted(number)? '
                )
                try:
                    selection = int(selection)
                except ValueError:
                    print(
                        '\'{0}\' is not a valid selection.'.format(selection)
                    )

                try:
                    filename = os.path.basename(
                        globbed_key_file.pop(selection)
                    )
                except Exception:
                    continue

                delete = input(
                    'Delete \'{0}\'? [Y/n]? '.format(filename)
                )
                if delete == '' or delete.lower().startswith('y'):
                    salt.utils.cloud.remove_key(
                        self.opts['pki_dir'], filename
                    )
                    print('Deleted \'{0}\''.format(filename))
                    break

                print('Did not delete \'{0}\''.format(filename))
                break

        if names and not processed:
            # These machines were asked to be destroyed but could not be found
            raise SaltCloudSystemExit(
                'The following VM\'s were not found: {0}'.format(
                    ', '.join(names)
                )
            )

        elif names and processed:
            processed['Not Found'] = names

        elif not processed:
            raise SaltCloudSystemExit('No machines were destroyed!')

        return processed

    def reboot(self, names):
        '''
        Reboot the named VMs
        '''
        ret = []
        pmap = self.map_providers_parallel()
        acts = {}
        for prov, nodes in six.iteritems(pmap):
            acts[prov] = []
            for node in nodes:
                if node in names:
                    acts[prov].append(node)
        for prov, names_ in six.iteritems(acts):
            fun = '{0}.reboot'.format(prov)
            for name in names_:
                ret.append({
                    name: self.clouds[fun](name)
                })

        return ret

    def create(self, vm_, local_master=True):
        '''
        Create a single VM
        '''
        output = {}

        minion_dict = salt.config.get_cloud_config_value(
            'minion', vm_, self.opts, default={}
        )

        # Since using "provider: <provider-engine>" is deprecated, alias provider
        # to use driver: "driver: <provider-engine>"
        if 'provider' in vm_:
            vm_['driver'] = vm_.pop('provider')

        alias, driver = vm_['driver'].split(':')
        fun = '{0}.create'.format(driver)
        if fun not in self.clouds:
            log.error(
                'Creating \'{0[name]}\' using \'{0[provider]}\' as the provider '
                'cannot complete since \'{1}\' is not available'.format(
                    vm_,
                    driver
                )
            )
            return

        deploy = salt.config.get_cloud_config_value('deploy', vm_, self.opts)
        make_master = salt.config.get_cloud_config_value(
            'make_master',
            vm_,
            self.opts
        )

        if deploy:
            if not make_master and 'master' not in minion_dict:
                log.warning(
                    'There\'s no master defined on the {0!r} VM settings.'.format(
                        vm_['name']
                    )
                )

            if 'pub_key' not in vm_ and 'priv_key' not in vm_:
                log.debug('Generating minion keys for \'{0[name]}\''.format(vm_))
                priv, pub = salt.utils.cloud.gen_keys(
                    salt.config.get_cloud_config_value(
                        'keysize',
                        vm_,
                        self.opts
                    )
                )
                vm_['pub_key'] = pub
                vm_['priv_key'] = priv
        else:
            # Note(pabelanger): We still reference pub_key and priv_key when
            # deploy is disabled.
            vm_['pub_key'] = None
            vm_['priv_key'] = None

        key_id = minion_dict.get('id', vm_['name'])

        domain = vm_.get('domain')
        if vm_.get('use_fqdn') and domain:
            minion_dict['append_domain'] = domain

        if 'append_domain' in minion_dict:
            key_id = '.'.join([key_id, minion_dict['append_domain']])

        if make_master is True and 'master_pub' not in vm_ and 'master_pem' not in vm_:
            log.debug(
                'Generating the master keys for \'{0[name]}\''.format(
                    vm_
                )
            )
            master_priv, master_pub = salt.utils.cloud.gen_keys(
                salt.config.get_cloud_config_value(
                    'keysize',
                    vm_,
                    self.opts
                )
            )
            vm_['master_pub'] = master_pub
            vm_['master_pem'] = master_priv

        if local_master is True and deploy is True:
            # Accept the key on the local master
            salt.utils.cloud.accept_key(
                self.opts['pki_dir'], vm_['pub_key'], key_id
            )

        vm_['os'] = salt.config.get_cloud_config_value(
            'script',
            vm_,
            self.opts
        )

        try:
            vm_['inline_script'] = salt.config.get_cloud_config_value(
                'inline_script',
                vm_,
                self.opts
            )
        except KeyError:
            pass

        try:
            alias, driver = vm_['driver'].split(':')
            func = '{0}.create'.format(driver)
            with context.func_globals_inject(
                self.clouds[fun],
                __active_provider_name__=':'.join([alias, driver])
            ):
                output = self.clouds[func](vm_)
            if output is not False and 'sync_after_install' in self.opts:
                if self.opts['sync_after_install'] not in (
                        'all', 'modules', 'states', 'grains'):
                    log.error('Bad option for sync_after_install')
                    return output

                # a small pause makes the sync work reliably
                time.sleep(3)

                mopts_ = salt.config.DEFAULT_MINION_OPTS
                conf_path = '/'.join(self.opts['conf_file'].split('/')[:-1])
                mopts_.update(
                    salt.config.minion_config(
                        os.path.join(conf_path,
                                     'minion')
                    )
                )

                client = salt.client.get_local_client(mopts=self.opts)

                ret = client.cmd(
                    vm_['name'],
                    'saltutil.sync_{0}'.format(self.opts['sync_after_install']),
                    timeout=self.opts['timeout']
                )
                log.info(
                    six.u('Synchronized the following dynamic modules: '
                          '  {0}').format(ret)
                )
        except KeyError as exc:
            log.exception(
                'Failed to create VM {0}. Configuration value {1} needs '
                'to be set'.format(
                    vm_['name'], exc
                )
            )
        # If it's a map then we need to respect the 'requires'
        # so we do it later
        try:
            opt_map = self.opts['map']
        except KeyError:
            opt_map = False
        if self.opts['parallel'] and self.opts['start_action'] and not opt_map:
            log.info(
                'Running {0} on {1}'.format(
                    self.opts['start_action'], vm_['name']
                )
            )
            client = salt.client.get_local_client(mopts=self.opts)
            action_out = client.cmd(
                vm_['name'],
                self.opts['start_action'],
                timeout=self.opts['timeout'] * 60
            )
            output['ret'] = action_out
        return output

    def extras(self, extra_):
        '''
        Extra actions
        '''
        output = {}

        alias, driver = extra_['provider'].split(':')
        fun = '{0}.{1}'.format(driver, extra_['action'])
        if fun not in self.clouds:
            log.error(
                'Creating \'{0[name]}\' using \'{0[provider]}\' as the provider '
                'cannot complete since \'{1}\' is not available'.format(
                    extra_,
                    driver
                )
            )
            return

        try:
            with context.func_globals_inject(
                self.clouds[fun],
                __active_provider_name__=extra_['provider']
            ):
                output = self.clouds[fun](**extra_)
        except KeyError as exc:
            log.exception(
                (
                    'Failed to perform {0[provider]}.{0[action]} '
                    'on {0[name]}. '
                    'Configuration value {1} needs to be set'
                ).format(extra_, exc)
            )
        return output

    def run_profile(self, profile, names, vm_overrides=None):
        '''
        Parse over the options passed on the command line and determine how to
        handle them
        '''
        if profile not in self.opts['profiles']:
            msg = 'Profile {0} is not defined'.format(profile)
            log.error(msg)
            return {'Error': msg}

        ret = {}
        if not vm_overrides:
            vm_overrides = {}

        try:
            with salt.utils.fopen(self.opts['conf_file'], 'r') as mcc:
                main_cloud_config = yaml.safe_load(mcc)
            if not main_cloud_config:
                main_cloud_config = {}
        except KeyError:
            main_cloud_config = {}
        except IOError:
            main_cloud_config = {}

        if main_cloud_config is None:
            main_cloud_config = {}

        mapped_providers = self.map_providers_parallel()
        profile_details = self.opts['profiles'][profile]
        vms = {}
        for prov in mapped_providers:
            prov_name = mapped_providers[prov].keys()[0]
            for node in mapped_providers[prov][prov_name]:
                vms[node] = mapped_providers[prov][prov_name][node]
                vms[node]['provider'] = prov
                vms[node]['driver'] = prov_name
        alias, driver = profile_details['provider'].split(':')

        provider_details = self.opts['providers'][alias][driver].copy()
        del provider_details['profiles']

        for name in names:
            if name in vms:
                prov = vms[name]['provider']
                driv = vms[name]['driver']
                msg = six.u('{0} already exists under {1}:{2}').format(
                    name, prov, driv
                )
                log.error(msg)
                ret[name] = {'Error': msg}
                continue

            vm_ = main_cloud_config.copy()
            vm_.update(provider_details)
            vm_.update(profile_details)
            vm_.update(vm_overrides)

            vm_['name'] = name
            if self.opts['parallel']:
                process = multiprocessing.Process(
                    target=self.create,
                    args=(vm_,)
                )
                process.start()
                ret[name] = {
                    'Provisioning': 'VM being provisioned in parallel. '
                                    'PID: {0}'.format(process.pid)
                }
                continue

            try:
                # No need to inject __active_provider_name__ into the context
                # here because self.create takes care of that
                ret[name] = self.create(vm_)
                if not ret[name]:
                    ret[name] = {'Error': 'Failed to deploy VM'}
                    if len(names) == 1:
                        raise SaltCloudSystemExit('Failed to deploy VM')
                    continue
                if self.opts.get('show_deploy_args', False) is False:
                    ret[name].pop('deploy_kwargs', None)
            except (SaltCloudSystemExit, SaltCloudConfigError) as exc:
                if len(names) == 1:
                    raise
                ret[name] = {'Error': str(exc)}

        return ret

    def do_action(self, names, kwargs):
        '''
        Perform an action on a VM which may be specific to this cloud provider
        '''
        ret = {}
        invalid_functions = {}
        names = set(names)

        for alias, drivers in six.iteritems(self.map_providers_parallel()):
            if not names:
                break
            for driver, vms in six.iteritems(drivers):
                if not names:
                    break
                valid_function = True
                fun = '{0}.{1}'.format(driver, self.opts['action'])
                if fun not in self.clouds:
                    log.info(
                        '\'{0}()\' is not available. Not actioning...'.format(
                            fun
                        )
                    )
                    valid_function = False
                for vm_name, vm_details in six.iteritems(vms):
                    if not names:
                        break
                    if vm_name not in names:
                        if not isinstance(vm_details, dict):
                            vm_details = {}
                        if 'id' in vm_details and vm_details['id'] in names:
                            vm_name = vm_details['id']
                        else:
                            log.debug(
                                'vm:{0} in provider:{1} is not in name '
                                'list:\'{2}\''.format(vm_name, driver, names)
                            )
                            continue

                    # Build the dictionary of invalid functions with their associated VMs.
                    if valid_function is False:
                        if invalid_functions.get(fun) is None:
                            invalid_functions.update({fun: []})
                        invalid_functions[fun].append(vm_name)
                        continue

                    with context.func_globals_inject(
                        self.clouds[fun],
                        __active_provider_name__=':'.join([alias, driver])
                    ):
                        if alias not in ret:
                            ret[alias] = {}
                        if driver not in ret[alias]:
                            ret[alias][driver] = {}

                        if kwargs:
                            ret[alias][driver][vm_name] = self.clouds[fun](
                                vm_name, kwargs, call='action'
                            )
                        else:
                            ret[alias][driver][vm_name] = self.clouds[fun](
                                vm_name, call='action'
                            )
                        names.remove(vm_name)

        # Set the return information for the VMs listed in the invalid_functions dict.
        missing_vms = set()
        if invalid_functions:
            ret['Invalid Actions'] = invalid_functions
            invalid_func_vms = set()
            for key, val in six.iteritems(invalid_functions):
                invalid_func_vms = invalid_func_vms.union(set(val))

            # Find the VMs that are in names, but not in set of invalid functions.
            missing_vms = names.difference(invalid_func_vms)
            if missing_vms:
                ret['Not Found'] = list(missing_vms)
                ret['Not Actioned/Not Running'] = list(names)

        if not names:
            return ret

        # Don't return missing VM information for invalid functions until after we've had a
        # Chance to return successful actions. If a function is valid for one driver, but
        # Not another, we want to make sure the successful action is returned properly.
        if missing_vms:
            return ret

        # If we reach this point, the Not Actioned and Not Found lists will be the same,
        # But we want to list both for clarity/consistency with the invalid functions lists.
        ret['Not Actioned/Not Running'] = list(names)
        ret['Not Found'] = list(names)
        return ret

    def do_function(self, prov, func, kwargs):
        '''
        Perform a function against a cloud provider
        '''
        matches = self.lookup_providers(prov)
        if len(matches) > 1:
            raise SaltCloudSystemExit(
                'More than one results matched \'{0}\'. Please specify '
                'one of: {1}'.format(
                    prov,
                    ', '.join([
                        '{0}:{1}'.format(alias, driver) for
                        (alias, driver) in matches
                    ])
                )
            )

        alias, driver = matches.pop()
        fun = '{0}.{1}'.format(driver, func)
        if fun not in self.clouds:
            raise SaltCloudSystemExit(
                'The \'{0}\' cloud provider alias, for the \'{1}\' driver, does '
                'not define the function \'{2}\''.format(alias, driver, func)
            )

        log.debug(
            'Trying to execute \'{0}\' with the following kwargs: {1}'.format(
                fun, kwargs
            )
        )

        with context.func_globals_inject(
            self.clouds[fun],
            __active_provider_name__=':'.join([alias, driver])
        ):
            if kwargs:
                return {
                    alias: {
                        driver: self.clouds[fun](
                            call='function', kwargs=kwargs
                        )
                    }
                }
            return {
                alias: {
                    driver: self.clouds[fun](call='function')
                }
            }

    def __filter_non_working_providers(self):
        '''
        Remove any mis-configured cloud providers from the available listing
        '''
        for alias, drivers in six.iteritems(self.opts['providers'].copy()):
            for driver in drivers.copy():
                fun = '{0}.get_configured_provider'.format(driver)
                if fun not in self.clouds:
                    # Mis-configured provider that got removed?
                    log.warning(
                        'The cloud driver, \'{0}\', configured under the '
                        '\'{1}\' cloud provider alias, could not be loaded. '
                        'Please check your provider configuration files and '
                        'ensure all required dependencies are installed '
                        'for the \'{0}\' driver.\n'
                        'In rare cases, this could indicate the \'{2}()\' '
                        'function could not be found.\nRemoving \'{0}\' from '
                        'the available providers list'.format(
                            driver, alias, fun
                        )
                    )
                    self.opts['providers'][alias].pop(driver)

                    if alias not in self.opts['providers']:
                        continue

                    if not self.opts['providers'][alias]:
                        self.opts['providers'].pop(alias)
                    continue

                with context.func_globals_inject(
                    self.clouds[fun],
                    __active_provider_name__=':'.join([alias, driver])
                ):
                    if self.clouds[fun]() is False:
                        log.warning(
                            'The cloud driver, \'{0}\', configured under the '
                            '\'{1}\' cloud provider alias is not properly '
                            'configured. Removing it from the available '
                            'providers list.'.format(driver, alias)
                        )
                        self.opts['providers'][alias].pop(driver)

            if alias not in self.opts['providers']:
                continue

            if not self.opts['providers'][alias]:
                self.opts['providers'].pop(alias)


class Map(Cloud):
    '''
    Create a VM stateful map execution object
    '''
    def __init__(self, opts):
        Cloud.__init__(self, opts)
        self.rendered_map = self.read()

    def interpolated_map(self, query='list_nodes', cached=False):
        rendered_map = self.read().copy()
        interpolated_map = {}

        for profile, mapped_vms in six.iteritems(rendered_map):
            names = set(mapped_vms)
            if profile not in self.opts['profiles']:
                if 'Errors' not in interpolated_map:
                    interpolated_map['Errors'] = {}
                msg = (
                    'No provider for the mapped \'{0}\' profile was found. '
                    'Skipped VMS: {1}'.format(
                        profile, ', '.join(names)
                    )
                )
                log.info(msg)
                interpolated_map['Errors'][profile] = msg
                continue

            matching = self.get_running_by_names(names, query, cached)
            for alias, drivers in six.iteritems(matching):
                for driver, vms in six.iteritems(drivers):
                    for vm_name, vm_details in six.iteritems(vms):
                        if alias not in interpolated_map:
                            interpolated_map[alias] = {}
                        if driver not in interpolated_map[alias]:
                            interpolated_map[alias][driver] = {}
                        interpolated_map[alias][driver][vm_name] = vm_details
                        try:
                            names.remove(vm_name)
                        except KeyError:
                            # If it's not there, then our job is already done
                            pass

            if not names:
                continue

            profile_details = self.opts['profiles'][profile]
            alias, driver = profile_details['provider'].split(':')
            for vm_name in names:
                if alias not in interpolated_map:
                    interpolated_map[alias] = {}
                if driver not in interpolated_map[alias]:
                    interpolated_map[alias][driver] = {}
                interpolated_map[alias][driver][vm_name] = 'Absent'

        return interpolated_map

    def delete_map(self, query=None):
        query_map = self.interpolated_map(query=query)
        for alias, drivers in six.iteritems(query_map.copy()):
            for driver, vms in six.iteritems(drivers.copy()):
                for vm_name, vm_details in six.iteritems(vms.copy()):
                    if vm_details == 'Absent':
                        query_map[alias][driver].pop(vm_name)
                if not query_map[alias][driver]:
                    query_map[alias].pop(driver)
            if not query_map[alias]:
                query_map.pop(alias)
        return query_map

    def get_vmnames_by_action(self, action):
        query_map = self.interpolated_map("list_nodes")
        matching_states = {
            'start': ['stopped'],
            'stop': ['running', 'active'],
            'reboot': ['running', 'active'],
        }
        vm_names = []
        for alias, drivers in six.iteritems(query_map):
            for driver, vms in six.iteritems(drivers):
                for vm_name, vm_details in six.iteritems(vms):
                    # Only certain actions are support in to use in this case. Those actions are the
                    # "Global" salt-cloud actions defined in the "matching_states" dictionary above.
                    # If a more specific action is passed in, we shouldn't stack-trace - exit gracefully.
                    try:
                        state_action = matching_states[action]
                    except KeyError:
                        log.error(
                            'The use of \'{0}\' as an action is not supported in this context. '
                            'Only \'start\', \'stop\', and \'reboot\' are supported options.'.format(action)
                        )
                        raise SaltCloudException()
                    if vm_details != 'Absent' and vm_details['state'].lower() in state_action:
                        vm_names.append(vm_name)
        return vm_names

    def read(self):
        '''
        Read in the specified map file and return the map structure
        '''
        if self.opts.get('map', None) is None:
            return {}

        local_minion_opts = self.opts.copy()
        local_minion_opts['file_client'] = 'local'
        self.minion = salt.minion.MasterMinion(local_minion_opts)

        if not os.path.isfile(self.opts['map']):
            if not (self.opts['map']).startswith('salt://'):
                log.error(
                    'The specified map file does not exist: \'{0}\''.format(
                        self.opts['map'])
                )
                raise SaltCloudNotFound()
        if (self.opts['map']).startswith('salt://'):
            cached_map = self.minion.functions['cp.cache_file'](self.opts['map'])
        else:
            cached_map = self.opts['map']
        try:
            renderer = self.opts.get('renderer', 'yaml_jinja')
            rend = salt.loader.render(self.opts, {})
            blacklist = self.opts.get('renderer_blacklist')
            whitelist = self.opts.get('renderer_whitelist')
            map_ = compile_template(
<<<<<<< HEAD
<<<<<<< HEAD
                cached_map, rend, renderer
=======
                self.opts['map'], rend, renderer, blacklist, whitelist
>>>>>>> saltstack/develop
=======
                self.opts['map'], rend, renderer, blacklist, whitelist
>>>>>>> 17d278c7
            )
        except Exception as exc:
            log.error(
                'Rendering map {0} failed, render error:\n{1}'.format(
                    self.opts['map'], exc
                ),
                exc_info_on_loglevel=logging.DEBUG
            )
            return {}

        if 'include' in map_:
            map_ = salt.config.include_config(
                map_, self.opts['map'], verbose=False
            )

        # Create expected data format if needed
        for profile, mapped in six.iteritems(map_.copy()):
            if isinstance(mapped, (list, tuple)):
                entries = {}
                for mapping in mapped:
                    if isinstance(mapping, string_types):
                        # Foo:
                        #   - bar1
                        #   - bar2
                        mapping = {mapping: None}
                    for name, overrides in six.iteritems(mapping):
                        if overrides is None or isinstance(overrides, bool):
                            # Foo:
                            #   - bar1:
                            #   - bar2:
                            overrides = {}
                        try:
                            overrides.setdefault('name', name)
                        except AttributeError:
                            log.error(
                                'Cannot use \'name\' as a minion id in a cloud map as it '
                                'is a reserved word. Please change \'name\' to a different '
                                'minion id reference.'
                            )
                            return {}
                        entries[name] = overrides
                map_[profile] = entries
                continue

            if isinstance(mapped, dict):
                # Convert the dictionary mapping to a list of dictionaries
                # Foo:
                #  bar1:
                #    grains:
                #      foo: bar
                #  bar2:
                #    grains:
                #      foo: bar
                entries = {}
                for name, overrides in six.iteritems(mapped):
                    overrides.setdefault('name', name)
                    entries[name] = overrides
                map_[profile] = entries
                continue

            if isinstance(mapped, string_types):
                # If it's a single string entry, let's make iterable because of
                # the next step
                mapped = [mapped]

            map_[profile] = {}
            for name in mapped:
                map_[profile][name] = {'name': name}
        return map_

    def _has_loop(self, dmap, seen=None, val=None):
        if seen is None:
            for values in six.itervalues(dmap['create']):
                seen = []
                try:
                    machines = values['requires']
                except KeyError:
                    machines = []
                for machine in machines:
                    if self._has_loop(dmap, seen=list(seen), val=machine):
                        return True
        else:
            if val in seen:
                return True

            seen.append(val)
            try:
                machines = dmap['create'][val]['requires']
            except KeyError:
                machines = []

            for machine in machines:
                if self._has_loop(dmap, seen=list(seen), val=machine):
                    return True
        return False

    def _calcdep(self, dmap, machine, data, level):
        try:
            deplist = data['requires']
        except KeyError:
            return level
        levels = []
        for name in deplist:
            try:
                data = dmap['create'][name]
            except KeyError:
                try:
                    data = dmap['existing'][name]
                except KeyError:
                    msg = 'Missing dependency in cloud map'
                    log.error(msg)
                    raise SaltCloudException(msg)
            levels.append(self._calcdep(dmap, name, data, level))
        level = max(levels) + 1
        return level

    def map_data(self, cached=False):
        '''
        Create a data map of what to execute on
        '''
        ret = {'create': {}}
        pmap = self.map_providers_parallel(cached=cached)
        exist = set()
        defined = set()
        for profile_name, nodes in six.iteritems(self.rendered_map):
            if profile_name not in self.opts['profiles']:
                msg = (
                    'The required profile, \'{0}\', defined in the map '
                    'does not exist. The defined nodes, {1}, will not '
                    'be created.'.format(
                        profile_name,
                        ', '.join('\'{0}\''.format(node) for node in nodes)
                    )
                )
                log.error(msg)
                if 'errors' not in ret:
                    ret['errors'] = {}
                ret['errors'][profile_name] = msg
                continue

            profile_data = self.opts['profiles'].get(profile_name)

            # Get associated provider data, in case something like size
            # or image is specified in the provider file. See issue #32510.
            alias, driver = profile_data.get('provider').split(':')
            provider_details = self.opts['providers'][alias][driver].copy()
            del provider_details['profiles']

            # Update the provider details information with profile data
            # Profile data should override provider data, if defined.
            # This keeps map file data definitions consistent with -p usage.
            provider_details.update(profile_data)
            profile_data = provider_details

            for nodename, overrides in six.iteritems(nodes):
                # Get the VM name
                nodedata = copy.deepcopy(profile_data)
                # Update profile data with the map overrides
                for setting in ('grains', 'master', 'minion', 'volumes',
                                'requires'):
                    deprecated = 'map_{0}'.format(setting)
                    if deprecated in overrides:
                        log.warning(
                            'The use of \'{0}\' on the \'{1}\' mapping has '
                            'been deprecated. The preferred way now is to '
                            'just define \'{2}\'. For now, salt-cloud will do '
                            'the proper thing and convert the deprecated '
                            'mapping into the preferred one.'.format(
                                deprecated, nodename, setting
                            )
                        )
                        overrides[setting] = overrides.pop(deprecated)

                # merge minion grains from map file
                if 'minion' in overrides and \
                        'minion' in nodedata and \
                        'grains' in overrides['minion'] and \
                        'grains' in nodedata['minion']:
                    nodedata['minion']['grains'].update(
                        overrides['minion']['grains']
                    )
                    del overrides['minion']['grains']
                    # remove minion key if now is empty dict
                    if len(overrides['minion']) == 0:
                        del overrides['minion']

                nodedata.update(overrides)
                # Add the computed information to the return data
                ret['create'][nodename] = nodedata
                # Add the node name to the defined set
                alias, driver = nodedata['provider'].split(':')
                defined.add((alias, driver, nodename))

        def get_matching_by_name(name):
            matches = {}
            for alias, drivers in six.iteritems(pmap):
                for driver, vms in six.iteritems(drivers):
                    for vm_name, details in six.iteritems(vms):
                        if vm_name == name and driver not in matches:
                            matches[driver] = details['state']
            return matches

        for alias, drivers in six.iteritems(pmap):
            for driver, vms in six.iteritems(drivers):
                for name, details in six.iteritems(vms):
                    exist.add((alias, driver, name))
                    if name not in ret['create']:
                        continue

                    # The machine is set to be created. Does it already exist?
                    matching = get_matching_by_name(name)
                    if not matching:
                        continue

                    # A machine by the same name exists
                    for item in matching:
                        if name not in ret['create']:
                            # Machine already removed
                            break

                        log.warning("'{0}' already exists, removing from "
                                 'the create map.'.format(name))

                        if 'existing' not in ret:
                            ret['existing'] = {}
                        ret['existing'][name] = ret['create'].pop(name)

        if 'hard' in self.opts and self.opts['hard']:
            if self.opts['enable_hard_maps'] is False:
                raise SaltCloudSystemExit(
                    'The --hard map can be extremely dangerous to use, '
                    'and therefore must explicitly be enabled in the main '
                    'configuration file, by setting \'enable_hard_maps\' '
                    'to True'
                )

            # Hard maps are enabled, Look for the items to delete.
            ret['destroy'] = exist.difference(defined)
        return ret

    def run_map(self, dmap):
        '''
        Execute the contents of the VM map
        '''
        if self._has_loop(dmap):
            msg = 'Uh-oh, that cloud map has a dependency loop!'
            log.error(msg)
            raise SaltCloudException(msg)
        # Go through the create list and calc dependencies
        for key, val in six.iteritems(dmap['create']):
            log.info('Calculating dependencies for {0}'.format(key))
            level = 0
            level = self._calcdep(dmap, key, val, level)
            log.debug('Got execution order {0} for {1}'.format(level, key))
            dmap['create'][key]['level'] = level

        try:
            existing_list = six.iteritems(dmap['existing'])
        except KeyError:
            existing_list = six.iteritems({})

        for key, val in existing_list:
            log.info('Calculating dependencies for {0}'.format(key))
            level = 0
            level = self._calcdep(dmap, key, val, level)
            log.debug('Got execution order {0} for {1}'.format(level, key))
            dmap['existing'][key]['level'] = level

        # Now sort the create list based on dependencies
        create_list = sorted(six.iteritems(dmap['create']), key=lambda x: x[1]['level'])
        output = {}
        if self.opts['parallel']:
            parallel_data = []
        master_name = None
        master_minion_name = None
        master_host = None
        master_finger = None
        try:
            master_name, master_profile = next((
                (name, profile) for name, profile in create_list
                if profile.get('make_master', False) is True
            ))
            master_minion_name = master_name
            log.debug('Creating new master \'{0}\''.format(master_name))
            if salt.config.get_cloud_config_value(
                'deploy',
                master_profile,
                self.opts
            ) is False:
                raise SaltCloudSystemExit(
                    'Cannot proceed with \'make_master\' when salt deployment '
                    'is disabled(ex: --no-deploy).'
                )

            # Generate the master keys
            log.debug(
                'Generating master keys for \'{0[name]}\''.format(master_profile)
            )
            priv, pub = salt.utils.cloud.gen_keys(
                salt.config.get_cloud_config_value(
                    'keysize',
                    master_profile,
                    self.opts
                )
            )
            master_profile['master_pub'] = pub
            master_profile['master_pem'] = priv

            # Generate the fingerprint of the master pubkey in order to
            # mitigate man-in-the-middle attacks
            master_temp_pub = salt.utils.mkstemp()
            with salt.utils.fopen(master_temp_pub, 'w') as mtp:
                mtp.write(pub)
            master_finger = salt.utils.pem_finger(master_temp_pub, sum_type=self.opts['hash_type'])
            os.unlink(master_temp_pub)

            if master_profile.get('make_minion', True) is True:
                master_profile.setdefault('minion', {})
                if 'id' in master_profile['minion']:
                    master_minion_name = master_profile['minion']['id']
                # Set this minion's master as local if the user has not set it
                if 'master' not in master_profile['minion']:
                    master_profile['minion']['master'] = '127.0.0.1'
                    if master_finger is not None:
                        master_profile['master_finger'] = master_finger

            # Generate the minion keys to pre-seed the master:
            for name, profile in create_list:
                make_minion = salt.config.get_cloud_config_value(
                    'make_minion', profile, self.opts, default=True
                )
                if make_minion is False:
                    continue

                log.debug(
                    'Generating minion keys for \'{0[name]}\''.format(profile)
                )
                priv, pub = salt.utils.cloud.gen_keys(
                    salt.config.get_cloud_config_value(
                        'keysize',
                        profile,
                        self.opts
                    )
                )
                profile['pub_key'] = pub
                profile['priv_key'] = priv
                # Store the minion's public key in order to be pre-seeded in
                # the master
                master_profile.setdefault('preseed_minion_keys', {})
                master_profile['preseed_minion_keys'].update({name: pub})

            local_master = False
            if master_profile['minion'].get('local_master', False) and \
                    master_profile['minion'].get('master', None) is not None:
                # The minion is explicitly defining a master and it's
                # explicitly saying it's the local one
                local_master = True

            out = self.create(master_profile, local_master=local_master)

            if not isinstance(out, dict):
                log.debug(
                    'Master creation details is not a dictionary: {0}'.format(
                        out
                    )
                )

            elif 'Errors' in out:
                raise SaltCloudSystemExit(
                    'An error occurred while creating the master, not '
                    'continuing: {0}'.format(out['Errors'])
                )

            deploy_kwargs = (
                self.opts.get('show_deploy_args', False) is True and
                # Get the needed data
                out.get('deploy_kwargs', {}) or
                # Strip the deploy_kwargs from the returned data since we don't
                # want it shown in the console.
                out.pop('deploy_kwargs', {})
            )

            master_host = deploy_kwargs.get('salt_host', deploy_kwargs.get('host', None))
            if master_host is None:
                raise SaltCloudSystemExit(
                    'Host for new master {0} was not found, '
                    'aborting map'.format(
                        master_name
                    )
                )
            output[master_name] = out
        except StopIteration:
            log.debug('No make_master found in map')
            # Local master?
            # Generate the fingerprint of the master pubkey in order to
            # mitigate man-in-the-middle attacks
            master_pub = os.path.join(self.opts['pki_dir'], 'master.pub')
            if os.path.isfile(master_pub):
                master_finger = salt.utils.pem_finger(master_pub, sum_type=self.opts['hash_type'])

        opts = self.opts.copy()
        if self.opts['parallel']:
            # Force display_ssh_output to be False since the console will
            # need to be reset afterwards
            log.info(
                'Since parallel deployment is in use, ssh console output '
                'is disabled. All ssh output will be logged though'
            )
            opts['display_ssh_output'] = False

        local_master = master_name is None

        for name, profile in create_list:
            if name in (master_name, master_minion_name):
                # Already deployed, it's the master's minion
                continue

            if 'minion' in profile and profile['minion'].get('local_master', False) and \
                    profile['minion'].get('master', None) is not None:
                # The minion is explicitly defining a master and it's
                # explicitly saying it's the local one
                local_master = True

            if master_finger is not None and local_master is False:
                profile['master_finger'] = master_finger

            if master_host is not None:
                profile.setdefault('minion', {})
                profile['minion'].setdefault('master', master_host)

            if self.opts['parallel']:
                parallel_data.append({
                    'opts': opts,
                    'name': name,
                    'profile': profile,
                    'local_master': local_master
                })
                continue

            # Not deploying in parallel
            try:
                output[name] = self.create(
                    profile, local_master=local_master
                )
                if self.opts.get('show_deploy_args', False) is False \
                        and 'deploy_kwargs' in output \
                        and isinstance(output[name], dict):
                    output[name].pop('deploy_kwargs', None)
            except SaltCloudException as exc:
                log.error(
                    'Failed to deploy \'{0}\'. Error: {1}'.format(
                        name, exc
                    ),
                    # Show the traceback if the debug logging level is enabled
                    exc_info_on_loglevel=logging.DEBUG
                )
                output[name] = {'Error': str(exc)}

        for name in dmap.get('destroy', ()):
            output[name] = self.destroy(name)

        if self.opts['parallel'] and len(parallel_data) > 0:
            if 'pool_size' in self.opts:
                pool_size = self.opts['pool_size']
            else:
                pool_size = len(parallel_data)
            log.info('Cloud pool size: {0}'.format(pool_size))
            output_multip = enter_mainloop(
                _create_multiprocessing, parallel_data, pool_size=pool_size)
            # We have deployed in parallel, now do start action in
            # correct order based on dependencies.
            if self.opts['start_action']:
                actionlist = []
                grp = -1
                for key, val in groupby(six.itervalues(dmap['create']), lambda x: x['level']):
                    actionlist.append([])
                    grp += 1
                    for item in val:
                        actionlist[grp].append(item['name'])

                out = {}
                for group in actionlist:
                    log.info(
                        'Running {0} on {1}'.format(
                            self.opts['start_action'], ', '.join(group)
                        )
                    )
                    client = salt.client.get_local_client()
                    out.update(client.cmd(
                        ','.join(group), self.opts['start_action'],
                        timeout=self.opts['timeout'] * 60, expr_form='list'
                    ))
                for obj in output_multip:
                    next(six.itervalues(obj))['ret'] = out[next(six.iterkeys(obj))]
                    output.update(obj)
            else:
                for obj in output_multip:
                    output.update(obj)

        return output


def init_pool_worker():
    '''
    Make every worker ignore KeyboarInterrup's since it will be handled by the
    parent process.
    '''
    signal.signal(signal.SIGINT, signal.SIG_IGN)


def create_multiprocessing(parallel_data, queue=None):
    '''
    This function will be called from another process when running a map in
    parallel mode. The result from the create is always a json object.
    '''
    reinit_crypto()

    parallel_data['opts']['output'] = 'json'
    cloud = Cloud(parallel_data['opts'])
    try:
        output = cloud.create(
            parallel_data['profile'],
            local_master=parallel_data['local_master']
        )
    except SaltCloudException as exc:
        log.error(
            'Failed to deploy \'{0[name]}\'. Error: {1}'.format(
                parallel_data, exc
            ),
            # Show the traceback if the debug logging level is enabled
            exc_info_on_loglevel=logging.DEBUG
        )
        return {parallel_data['name']: {'Error': str(exc)}}

    if parallel_data['opts'].get('show_deploy_args', False) is False and isinstance(output, dict):
        output.pop('deploy_kwargs', None)

    return {
        parallel_data['name']: salt.utils.cloud.simple_types_filter(output)
    }


def destroy_multiprocessing(parallel_data, queue=None):
    '''
    This function will be called from another process when running a map in
    parallel mode. The result from the destroy is always a json object.
    '''
    reinit_crypto()

    parallel_data['opts']['output'] = 'json'
    clouds = salt.loader.clouds(parallel_data['opts'])

    try:
        fun = clouds['{0}.destroy'.format(parallel_data['driver'])]
        with context.func_globals_inject(
            fun,
            __active_provider_name__=':'.join([
                parallel_data['alias'],
                parallel_data['driver']
            ])
        ):
            output = fun(parallel_data['name'])

    except SaltCloudException as exc:
        log.error(
            'Failed to destroy {0}. Error: {1}'.format(
                parallel_data['name'], exc
            ),
            # Show the traceback if the debug logging level is enabled
            exc_info_on_loglevel=logging.DEBUG
        )
        return {parallel_data['name']: {'Error': str(exc)}}

    return {
        parallel_data['name']: salt.utils.cloud.simple_types_filter(output)
    }


def run_parallel_map_providers_query(data, queue=None):
    '''
    This function will be called from another process when building the
    providers map.
    '''
    reinit_crypto()

    cloud = Cloud(data['opts'])
    try:
        with context.func_globals_inject(
            cloud.clouds[data['fun']],
            __active_provider_name__=':'.join([
                data['alias'],
                data['driver']
            ])
        ):
            return (
                data['alias'],
                data['driver'],
                salt.utils.cloud.simple_types_filter(
                    cloud.clouds[data['fun']]()
                )
            )
    except Exception as err:
        log.debug(
            'Failed to execute \'{0}()\' while querying for running '
            'nodes: {1}'.format(data['fun'], err),
            # Show the traceback if the debug logging level is
            # enabled
            exc_info_on_loglevel=logging.DEBUG
        )
        # Failed to communicate with the provider, don't list any nodes
        return data['alias'], data['driver'], ()


# for pickle and multiprocessing, we can't use directly decorators
def _run_parallel_map_providers_query(*args, **kw):
    return communicator(run_parallel_map_providers_query)(*args[0], **kw)


def _destroy_multiprocessing(*args, **kw):
    return communicator(destroy_multiprocessing)(*args[0], **kw)


def _create_multiprocessing(*args, **kw):
    return communicator(create_multiprocessing)(*args[0], **kw)<|MERGE_RESOLUTION|>--- conflicted
+++ resolved
@@ -1776,15 +1776,7 @@
             blacklist = self.opts.get('renderer_blacklist')
             whitelist = self.opts.get('renderer_whitelist')
             map_ = compile_template(
-<<<<<<< HEAD
-<<<<<<< HEAD
-                cached_map, rend, renderer
-=======
-                self.opts['map'], rend, renderer, blacklist, whitelist
->>>>>>> saltstack/develop
-=======
-                self.opts['map'], rend, renderer, blacklist, whitelist
->>>>>>> 17d278c7
+                cached_map, rend, renderer, blacklist, whitelist
             )
         except Exception as exc:
             log.error(
