--- conflicted
+++ resolved
@@ -546,7 +546,6 @@
                 assert cache_object == expected_cache_object
 
 
-<<<<<<< HEAD
 def test_expand_pattern_lists():
     """
     Ensure expand_pattern_lists works as intended:
@@ -584,7 +583,8 @@
     for case, correct_output in cases.items():
         output = vault.expand_pattern_lists(case, **mappings)
         assert output == correct_output
-=======
+
+
 @pytest.mark.parametrize(
     "conf_location,called",
     [("local", False), ("master", True), (None, False), ("doesnotexist", False)],
@@ -614,5 +614,4 @@
     else:
         patch_token.assert_not_called()
     if conf_location == "doesnotexist":
-        assert "config_location must be either local or master" in caplog.text
->>>>>>> a543c004
+        assert "config_location must be either local or master" in caplog.text