-r base.txt
-r crypto.txt

<<<<<<< HEAD
pyzmq>=20.0.0 ; python_version < '3.11'
pyzmq>=24.0.0 ; python_version >= '3.11'
pyzmq==25.0.0 ; sys_platform == "win32"
=======
pyzmq>=20.0.0
pyzmq==25.0.2 ; sys_platform == "win32"
>>>>>>> d2bd6004
<|MERGE_RESOLUTION|>--- conflicted
+++ resolved
@@ -1,11 +1,6 @@
 -r base.txt
 -r crypto.txt
 
-<<<<<<< HEAD
 pyzmq>=20.0.0 ; python_version < '3.11'
 pyzmq>=24.0.0 ; python_version >= '3.11'
-pyzmq==25.0.0 ; sys_platform == "win32"
-=======
-pyzmq>=20.0.0
-pyzmq==25.0.2 ; sys_platform == "win32"
->>>>>>> d2bd6004
+pyzmq==25.0.2 ; sys_platform == "win32"