--- conflicted
+++ resolved
@@ -729,14 +729,6 @@
                 self.opts['grains'],
                 self.opts['id'],
                 self.opts['environment'],
-<<<<<<< HEAD
-<<<<<<< HEAD
-                pillar=self._pillar_override,
-                pillarenv=self.opts.get('pillarenv'))
-        return pillar.compile_pillar()
-=======
-=======
->>>>>>> 4a326444
                 pillar_override=self._pillar_override,
                 pillarenv=self.opts.get('pillarenv')
                 )
@@ -774,7 +766,6 @@
                         merge_lists=merge_lists
                     )
         return ret
->>>>>>> 2016.11
 
     def _mod_init(self, low):
         '''
@@ -3818,15 +3809,7 @@
         self.client = salt.fileclient.get_file_client(self.opts)
         BaseHighState.__init__(self, opts)
         self.state = State(self.opts,
-<<<<<<< HEAD
-<<<<<<< HEAD
-                           pillar,
-=======
                            pillar_override,
->>>>>>> 2016.11
-=======
-                           pillar_override,
->>>>>>> 4a326444
                            jid,
                            pillar_enc,
                            proxy=proxy,
