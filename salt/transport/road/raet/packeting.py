# -*- coding: utf-8 -*-
'''
packeting.py raet packet behaviors

See raeting.py for data format and packet field details.

Data format. The data from which a packet is created is a nested dict of dicts.
What fields are included in a packed head, neck, body is dependent
on the header kind, service kind, packet kind and defaults.
To minimize lenght of JSON headers if field missing then the default is assumed

data =
{
    meta: dict of meta data about packet
    {

    }
    head: dict of header fields
    {


        pack: packed version of header
    }
    neck: dict of authentication fields
    {

        pack: packed version of neck
    }
    body: dict of body fields
    {

        pack: packed version of body
    }
    pack: packed version of whole packet on tx and raw packet on rx

}
'''

# Import Python libs
from collections import deque
import json

# Import ioflo libs
from ioflo.base.odicting import odict
from ioflo.base.globaling import *

from ioflo.base import aiding
from ioflo.base import storing
from ioflo.base import deeding

from ioflo.base.consoling import getConsole
console = getConsole()

from . import raeting

<<<<<<< HEAD
=======

def CreateInstances(store):
    '''
    Create action instances. Recreate with each new house after clear registry
    '''
    ComposerRaet(name='raetComposer', store=store).ioinits.update(
        data=odict(ipath='data', ival=odict(), iown='True'),
        meta='meta',
        head='head',
        neck='neck',
        body='body',
        tail='tail')

    PackerRaet(name='raetPacker', store=store).ioinits.update(
        data=odict(ipath='data', ival=odict(), iown=True),
        outlog=odict(ipath='outlog', ival=odict(), iown=True),)

    ParserRaet(name='raetParser', store=store).ioinits.update(
        data=odict(ipath='data', ival=odict(), iown=True),
        inlog=odict(ipath='inlog', ival=odict(), iown=True),)

    TransmitterRaet(name='raetTransmitter', store=store).ioinits.update(
        data='data',
        txes=odict(ipath='.raet.media.txes', ival=deque()),)

    ReceiverRaet(name='raetReceiver', store=store).ioinits.update(
        data='data',
        rxes=odict(ipath='.raet.media.rxes', ival=deque()), )

    ServerRaet(name='raetServer', store=store).ioinits.update(
        txes=odict(ipath='txes', ival=deque(), iown=True),
        rxes=odict(ipath='rxes', ival=deque(), iown=True),
        connection=odict(ipath='connection', ival=None, iown=True),
        address=odict(ipath='address', ival=odict(host='', port=7530, ha=None)),
        txlog=odict(ipath='txlog', ival=odict(), iown=True),
        rxlog=odict(ipath='rxlog', ival=odict(), iown=True), )

    CloserServerRaet(name='raetServerCloser', store=store).ioinits.update(
        connection=odict(ipath='connection', ival=None))


>>>>>>> 350bf0fc
class ComposerRaet(deeding.ParamDeed):
    '''
    ComposerRaet creates packet data as nested dicts from fields in
    share parms meta, head, neck, body, tail

    inherited attributes
        .name is actor name string
        .store is data store ref
        .ioinits is dict of io init data for initio
        ._parametric is flag for initio to not create attributes
    '''
    Ioinits = odict(
        data=odict(ipath='data', ival=odict(), iown='True'),
        meta='meta',
        head='head',
        neck='neck',
        body='body',
        tail='tail')

    def action(self, data, meta, head, neck, body, tail, **kwa):
        '''
        Build packet data from data section shares
        '''
        dat = raeting.defaultData()
        dat['meta'].update(raeting.META_DEFAULTS)
        dat['meta'].update(meta.items())
        dat['head'].update(raeting.HEAD_DEFAULTS)
        dat['head'].update(head.items())
        dat['neck'].update(neck.items())
        dat['body'].update(data=odict(body.items()))
        dat['tail'].update(tail.items())
        data.value = dat
        return None


class PackerRaet(deeding.ParamDeed):
    '''
    PackerRaet creates a new packed RAET packet from data and fills in pack field

    inherited attributes
        .name is actor name string
        .store is data store ref
        .ioinits is dict of io init data for initio
        ._parametric is flag for initio to not create attributes
    '''
    Ioinits = odict(
        data=odict(ipath='data', ival=odict(), iown=True),
        outlog=odict(ipath='outlog', ival=odict(), iown=True),)

    def action(self, data, outlog, **kwa):
        """ Build packet from data"""
        if data.value:
            raeting.packPacket(data.value)
            data.stampNow()
            outlog.value[(data.value['meta']['dh'], data.value['meta']['dp'])] = data.value['body'].get('data', {})
        return None


class ParserRaet(deeding.ParamDeed):
    '''
    ParserRaet parses a packed RAET packet from pack and fills in data

    inherited attributes
        .name is actor name string
        .store is data store ref
        .ioinits is dict of io init data for initio
        ._parametric is flag for initio to not create attributes
    '''
    Ioinits = odict(
        data=odict(ipath='data', ival=odict(), iown=True),
        inlog=odict(ipath='inlog', ival=odict(), iown=True),)

    def action(self, data, inlog, **kwa):
        """ Parse packet from raw packed"""
        if data.value:
            data.value = raeting.defaultData(data.value)
            rest = raeting.parsePacket(data.value)
            data.stampNow()
            inlog.value[(data.value['meta']['sh'], data.value['meta']['sp'])] = data.value['body'].get('data', {})
        return None


class TransmitterRaet(deeding.ParamDeed):
    '''
    TransmitterRaet pushes packed packet in onto txes transmit deque and assigns
    destination ha from meta data

    inherited attributes
        .name is actor name string
        .store is data store ref
        .ioinits is dict of io init data for initio
        ._parametric is flag for initio to not create attributes
    '''
    Ioinits = odict(
        data='data',
        txes=odict(ipath='.raet.media.txes', ival=deque()),)

    def action(self, data, txes, **kwa):
        """ """
        if data.value:
            da = (data.value['meta']['dh'], data.value['meta']['dp'])
            txes.value.append((data.value['pack'], da))
        return None


class ReceiverRaet(deeding.ParamDeed):
    '''
    ReceiverRaet pulls packet from rxes deque and puts into new data
    and assigns meta data source ha using recieved ha

    inherited attributes
        .name is actor name string
        .store is data store ref
        .ioinits is dict of io init data for initio
        ._parametric is flag for initio to not create attributes
    '''
    Ioinits = odict(
            data='data',
            rxes=odict(ipath='.raet.media.rxes', ival=deque()), )

    def action(self, data, rxes, **kwa):
        '''
        Handle recived packet
        '''
        if rxes.value:
            rx, sa, da = rxes.value.popleft()
            data.value = raeting.defaultData()
            data.value['pack'] = rx
            data.value['meta']['sh'], data.value['meta']['sp'] = sa
            data.value['meta']['dh'], data.value['meta']['dp'] = da
        return None


class ServerRaet(deeding.ParamDeed):
    '''
    ServerRaet transmits and recieves udp packets from txes and rxes deques
    using sh, sp fields in sa server address (server host, server port) to receive on.
    Server is nonblocking socket connection

    inherited attributes
        .name is actor name string
        .store is data store ref
        .ioinits is dict of io init data for initio
        ._parametric is flag for initio to not create attributes
    '''
    Ioinits = odict(
        txes=odict(ipath='txes', ival=deque(), iown=True),
        rxes=odict(ipath='rxes', ival=deque(), iown=True),
        connection=odict(ipath='connection', ival=None, iown=True),
        address=odict(ipath='address', ival=odict(host='', port=7530, ha=None)),
        txlog=odict(ipath='txlog', ival=odict(), iown=True),
        rxlog=odict(ipath='rxlog', ival=odict(), iown=True), )

    def postinitio(self, connection, address, **kwa):
        '''
        Set up server to transmit and recive on address
        '''
        connection.value = aiding.SocketNB(host=address.data.host, port=address.data.port)
        connection.value.reopen() # create socket connection
        host, port = connection.value.ha
        address.update(host=host, port=port, ha=(host, port))
        return None

    def action(self, txes, rxes, connection, address, txlog, rxlog, **kwa):
        '''
        Receive any udp packets on server socket and put in rxes
        Send any packets in txes
        '''
        server = connection.value
        txl = txlog.value
        rxl = rxlog.value

        if server:
            rxds = rxes.value
            while (True):
                rx, ra = server.receive() #if no data the tuple is ('',None)
                if not rx: # no received data so break
                    break
                rxds.append((rx, ra, address.data.ha))
                rxl[ra] = rx

            txds = txes.value
            while txds:
                tx, ta = txds.popleft()
                server.send(tx, ta)
                txl[ta] = tx
        return None


class CloserServerRaet(deeding.ParamDeed):
    '''
    CloserServerRaet closes server socket connection

    inherited attributes
        .name is actor name string
        .store is data store ref
        .ioinits is dict of io init data for initio
        ._parametric is flag for initio to not create attributes
    '''
    Ioinits = odict(
        connection=odict(ipath='connection', ival=None))

    def action(self, connection, **kwa):
        '''
        Receive any udp packets on server socket and put in rxes
        Send any packets in txes
        '''
        if connection.value:
            connection.value.close()
        return None<|MERGE_RESOLUTION|>--- conflicted
+++ resolved
@@ -17,18 +17,14 @@
     }
     head: dict of header fields
     {
-
-
         pack: packed version of header
     }
     neck: dict of authentication fields
     {
-
         pack: packed version of neck
     }
     body: dict of body fields
     {
-
         pack: packed version of body
     }
     pack: packed version of whole packet on tx and raw packet on rx
@@ -53,50 +49,6 @@
 
 from . import raeting
 
-<<<<<<< HEAD
-=======
-
-def CreateInstances(store):
-    '''
-    Create action instances. Recreate with each new house after clear registry
-    '''
-    ComposerRaet(name='raetComposer', store=store).ioinits.update(
-        data=odict(ipath='data', ival=odict(), iown='True'),
-        meta='meta',
-        head='head',
-        neck='neck',
-        body='body',
-        tail='tail')
-
-    PackerRaet(name='raetPacker', store=store).ioinits.update(
-        data=odict(ipath='data', ival=odict(), iown=True),
-        outlog=odict(ipath='outlog', ival=odict(), iown=True),)
-
-    ParserRaet(name='raetParser', store=store).ioinits.update(
-        data=odict(ipath='data', ival=odict(), iown=True),
-        inlog=odict(ipath='inlog', ival=odict(), iown=True),)
-
-    TransmitterRaet(name='raetTransmitter', store=store).ioinits.update(
-        data='data',
-        txes=odict(ipath='.raet.media.txes', ival=deque()),)
-
-    ReceiverRaet(name='raetReceiver', store=store).ioinits.update(
-        data='data',
-        rxes=odict(ipath='.raet.media.rxes', ival=deque()), )
-
-    ServerRaet(name='raetServer', store=store).ioinits.update(
-        txes=odict(ipath='txes', ival=deque(), iown=True),
-        rxes=odict(ipath='rxes', ival=deque(), iown=True),
-        connection=odict(ipath='connection', ival=None, iown=True),
-        address=odict(ipath='address', ival=odict(host='', port=7530, ha=None)),
-        txlog=odict(ipath='txlog', ival=odict(), iown=True),
-        rxlog=odict(ipath='rxlog', ival=odict(), iown=True), )
-
-    CloserServerRaet(name='raetServerCloser', store=store).ioinits.update(
-        connection=odict(ipath='connection', ival=None))
-
-
->>>>>>> 350bf0fc
 class ComposerRaet(deeding.ParamDeed):
     '''
     ComposerRaet creates packet data as nested dicts from fields in
