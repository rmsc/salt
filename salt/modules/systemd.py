--- conflicted
+++ resolved
@@ -198,11 +198,7 @@
         salt '*' service.get_disabled
     '''
     ret = []
-<<<<<<< HEAD
-    for name, state in six.iteritems(_get_all_unit_files()):
-=======
-    for name, state in _get_all_unit_files().iteritems() + _get_all_legacy_init_scripts().iteritems():
->>>>>>> 2cf898e5
+    for name, state in six.iteritems(_get_all_unit_files() + _get_all_legacy_init_scripts()):
         if state == 'disabled':
             ret.append(name)
     return sorted(ret)
