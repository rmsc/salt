--- conflicted
+++ resolved
@@ -79,11 +79,7 @@
     try:
         events = client.events()
         for event in events:
-<<<<<<< HEAD
             data = json.loads(event.decode(__salt_system_encoding__, errors='replace'))
-            fire('{0}/{1}'.format(tag, data['status']), data)
-=======
-            data = json.loads(event)
             # https://github.com/docker/cli/blob/master/cli/command/system/events.go#L109
             # https://github.com/docker/engine-api/blob/master/types/events/events.go
             # Each output includes the event type, actor id, name and action.
@@ -92,6 +88,5 @@
                 fire('{0}/{1}'.format(tag, data['Action']), data)
             else:
                 fire('{0}/{1}'.format(tag, data['status']), data)
->>>>>>> e210eaea
     except Exception:
         traceback.print_exc()