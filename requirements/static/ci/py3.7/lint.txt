#
# This file is autogenerated by pip-compile
# To update, run:
#
#    pip-compile --no-emit-index-url --output-file=requirements/static/ci/py3.7/lint.txt requirements/base.txt requirements/static/ci/common.in requirements/static/ci/lint.in requirements/static/ci/linux.in requirements/static/pkg/linux.in requirements/zeromq.txt
#
adal==1.2.3
    # via
    #   -c requirements/static/ci/py3.7/linux.txt
    #   azure-datalake-store
    #   msrestazure
aiohttp==3.8.5
    # via
    #   -c requirements/static/ci/py3.7/linux.txt
    #   etcd3-py
aiosignal==1.2.0
    # via
    #   -c requirements/static/ci/py3.7/linux.txt
    #   aiohttp
ansible-core==2.11.7
    # via
    #   -c requirements/static/ci/py3.7/linux.txt
    #   ansible
ansible==4.4.0 ; python_version < "3.9"
    # via
    #   -c requirements/static/ci/py3.7/linux.txt
    #   -r requirements/static/ci/linux.in
apache-libcloud==2.5.0 ; sys_platform != "win32"
    # via
    #   -c requirements/static/ci/py3.7/linux.txt
    #   -r requirements/static/ci/common.in
apscheduler==3.6.3
    # via
    #   -c requirements/static/ci/py3.7/linux.txt
    #   python-telegram-bot
asn1crypto==1.3.0
    # via
    #   -c requirements/static/ci/py3.7/linux.txt
    #   certvalidator
    #   oscrypto
astroid==2.3.3
    # via pylint
async-timeout==4.0.2
    # via
    #   -c requirements/static/ci/py3.7/linux.txt
    #   aiohttp
asynctest==0.13.0
    # via
    #   -c requirements/static/ci/py3.7/linux.txt
    #   aiohttp
attrs==23.1.0
    # via
    #   -c requirements/static/ci/py3.7/linux.txt
    #   aiohttp
    #   jsonschema
azure-applicationinsights==0.1.0
    # via
    #   -c requirements/static/ci/py3.7/linux.txt
    #   azure
azure-batch==4.1.3
    # via
    #   -c requirements/static/ci/py3.7/linux.txt
    #   azure
azure-common==1.1.18
    # via
    #   -c requirements/static/ci/py3.7/linux.txt
    #   azure-applicationinsights
    #   azure-batch
    #   azure-cosmosdb-table
    #   azure-eventgrid
    #   azure-graphrbac
    #   azure-keyvault
    #   azure-loganalytics
    #   azure-mgmt-advisor
    #   azure-mgmt-applicationinsights
    #   azure-mgmt-authorization
    #   azure-mgmt-batch
    #   azure-mgmt-batchai
    #   azure-mgmt-billing
    #   azure-mgmt-cdn
    #   azure-mgmt-cognitiveservices
    #   azure-mgmt-commerce
    #   azure-mgmt-compute
    #   azure-mgmt-consumption
    #   azure-mgmt-containerinstance
    #   azure-mgmt-containerregistry
    #   azure-mgmt-containerservice
    #   azure-mgmt-cosmosdb
    #   azure-mgmt-datafactory
    #   azure-mgmt-datalake-analytics
    #   azure-mgmt-datalake-store
    #   azure-mgmt-datamigration
    #   azure-mgmt-devspaces
    #   azure-mgmt-devtestlabs
    #   azure-mgmt-dns
    #   azure-mgmt-eventgrid
    #   azure-mgmt-eventhub
    #   azure-mgmt-hanaonazure
    #   azure-mgmt-iotcentral
    #   azure-mgmt-iothub
    #   azure-mgmt-iothubprovisioningservices
    #   azure-mgmt-keyvault
    #   azure-mgmt-loganalytics
    #   azure-mgmt-logic
    #   azure-mgmt-machinelearningcompute
    #   azure-mgmt-managementgroups
    #   azure-mgmt-managementpartner
    #   azure-mgmt-maps
    #   azure-mgmt-marketplaceordering
    #   azure-mgmt-media
    #   azure-mgmt-monitor
    #   azure-mgmt-msi
    #   azure-mgmt-network
    #   azure-mgmt-notificationhubs
    #   azure-mgmt-policyinsights
    #   azure-mgmt-powerbiembedded
    #   azure-mgmt-rdbms
    #   azure-mgmt-recoveryservices
    #   azure-mgmt-recoveryservicesbackup
    #   azure-mgmt-redis
    #   azure-mgmt-relay
    #   azure-mgmt-reservations
    #   azure-mgmt-resource
    #   azure-mgmt-scheduler
    #   azure-mgmt-search
    #   azure-mgmt-servicebus
    #   azure-mgmt-servicefabric
    #   azure-mgmt-signalr
    #   azure-mgmt-sql
    #   azure-mgmt-storage
    #   azure-mgmt-subscription
    #   azure-mgmt-trafficmanager
    #   azure-mgmt-web
    #   azure-servicebus
    #   azure-servicefabric
    #   azure-servicemanagement-legacy
    #   azure-storage-blob
    #   azure-storage-common
    #   azure-storage-file
    #   azure-storage-queue
azure-cosmosdb-nspkg==2.0.2
    # via
    #   -c requirements/static/ci/py3.7/linux.txt
    #   azure-cosmosdb-table
azure-cosmosdb-table==1.0.5
    # via
    #   -c requirements/static/ci/py3.7/linux.txt
    #   azure
azure-datalake-store==0.0.44
    # via
    #   -c requirements/static/ci/py3.7/linux.txt
    #   azure
azure-eventgrid==1.2.0
    # via
    #   -c requirements/static/ci/py3.7/linux.txt
    #   azure
azure-graphrbac==0.40.0
    # via
    #   -c requirements/static/ci/py3.7/linux.txt
    #   azure
azure-keyvault==1.1.0
    # via
    #   -c requirements/static/ci/py3.7/linux.txt
    #   azure
azure-loganalytics==0.1.0
    # via
    #   -c requirements/static/ci/py3.7/linux.txt
    #   azure
azure-mgmt-advisor==1.0.1
    # via
    #   -c requirements/static/ci/py3.7/linux.txt
    #   azure-mgmt
azure-mgmt-applicationinsights==0.1.1
    # via
    #   -c requirements/static/ci/py3.7/linux.txt
    #   azure-mgmt
azure-mgmt-authorization==0.50.0
    # via
    #   -c requirements/static/ci/py3.7/linux.txt
    #   azure-mgmt
azure-mgmt-batch==5.0.1
    # via
    #   -c requirements/static/ci/py3.7/linux.txt
    #   azure-mgmt
azure-mgmt-batchai==2.0.0
    # via
    #   -c requirements/static/ci/py3.7/linux.txt
    #   azure-mgmt
azure-mgmt-billing==0.2.0
    # via
    #   -c requirements/static/ci/py3.7/linux.txt
    #   azure-mgmt
azure-mgmt-cdn==3.1.0
    # via
    #   -c requirements/static/ci/py3.7/linux.txt
    #   azure-mgmt
azure-mgmt-cognitiveservices==3.0.0
    # via
    #   -c requirements/static/ci/py3.7/linux.txt
    #   azure-mgmt
azure-mgmt-commerce==1.0.1
    # via
    #   -c requirements/static/ci/py3.7/linux.txt
    #   azure-mgmt
azure-mgmt-compute==4.6.0
    # via
    #   -c requirements/static/ci/py3.7/linux.txt
    #   azure-mgmt
azure-mgmt-consumption==2.0.0
    # via
    #   -c requirements/static/ci/py3.7/linux.txt
    #   azure-mgmt
azure-mgmt-containerinstance==1.4.1
    # via
    #   -c requirements/static/ci/py3.7/linux.txt
    #   azure-mgmt
azure-mgmt-containerregistry==2.7.0
    # via
    #   -c requirements/static/ci/py3.7/linux.txt
    #   azure-mgmt
azure-mgmt-containerservice==4.4.0
    # via
    #   -c requirements/static/ci/py3.7/linux.txt
    #   azure-mgmt
azure-mgmt-cosmosdb==0.4.1
    # via
    #   -c requirements/static/ci/py3.7/linux.txt
    #   azure-mgmt
azure-mgmt-datafactory==0.6.0
    # via
    #   -c requirements/static/ci/py3.7/linux.txt
    #   azure-mgmt
azure-mgmt-datalake-analytics==0.6.0
    # via
    #   -c requirements/static/ci/py3.7/linux.txt
    #   azure-mgmt
azure-mgmt-datalake-nspkg==3.0.1
    # via
    #   -c requirements/static/ci/py3.7/linux.txt
    #   azure-mgmt-datalake-analytics
    #   azure-mgmt-datalake-store
azure-mgmt-datalake-store==0.5.0
    # via
    #   -c requirements/static/ci/py3.7/linux.txt
    #   azure-mgmt
azure-mgmt-datamigration==1.0.0
    # via
    #   -c requirements/static/ci/py3.7/linux.txt
    #   azure-mgmt
azure-mgmt-devspaces==0.1.0
    # via
    #   -c requirements/static/ci/py3.7/linux.txt
    #   azure-mgmt
azure-mgmt-devtestlabs==2.2.0
    # via
    #   -c requirements/static/ci/py3.7/linux.txt
    #   azure-mgmt
azure-mgmt-dns==2.1.0
    # via
    #   -c requirements/static/ci/py3.7/linux.txt
    #   azure-mgmt
azure-mgmt-eventgrid==1.0.0
    # via
    #   -c requirements/static/ci/py3.7/linux.txt
    #   azure-mgmt
azure-mgmt-eventhub==2.5.0
    # via
    #   -c requirements/static/ci/py3.7/linux.txt
    #   azure-mgmt
azure-mgmt-hanaonazure==0.1.1
    # via
    #   -c requirements/static/ci/py3.7/linux.txt
    #   azure-mgmt
azure-mgmt-iotcentral==0.1.0
    # via
    #   -c requirements/static/ci/py3.7/linux.txt
    #   azure-mgmt
azure-mgmt-iothub==0.5.0
    # via
    #   -c requirements/static/ci/py3.7/linux.txt
    #   azure-mgmt
azure-mgmt-iothubprovisioningservices==0.2.0
    # via
    #   -c requirements/static/ci/py3.7/linux.txt
    #   azure-mgmt
azure-mgmt-keyvault==1.1.0
    # via
    #   -c requirements/static/ci/py3.7/linux.txt
    #   azure-mgmt
azure-mgmt-loganalytics==0.2.0
    # via
    #   -c requirements/static/ci/py3.7/linux.txt
    #   azure-mgmt
azure-mgmt-logic==3.0.0
    # via
    #   -c requirements/static/ci/py3.7/linux.txt
    #   azure-mgmt
azure-mgmt-machinelearningcompute==0.4.1
    # via
    #   -c requirements/static/ci/py3.7/linux.txt
    #   azure-mgmt
azure-mgmt-managementgroups==0.1.0
    # via
    #   -c requirements/static/ci/py3.7/linux.txt
    #   azure-mgmt
azure-mgmt-managementpartner==0.1.0
    # via
    #   -c requirements/static/ci/py3.7/linux.txt
    #   azure-mgmt
azure-mgmt-maps==0.1.0
    # via
    #   -c requirements/static/ci/py3.7/linux.txt
    #   azure-mgmt
azure-mgmt-marketplaceordering==0.1.0
    # via
    #   -c requirements/static/ci/py3.7/linux.txt
    #   azure-mgmt
azure-mgmt-media==1.0.0
    # via
    #   -c requirements/static/ci/py3.7/linux.txt
    #   azure-mgmt
azure-mgmt-monitor==0.5.2
    # via
    #   -c requirements/static/ci/py3.7/linux.txt
    #   azure-mgmt
azure-mgmt-msi==0.2.0
    # via
    #   -c requirements/static/ci/py3.7/linux.txt
    #   azure-mgmt
azure-mgmt-network==2.6.0
    # via
    #   -c requirements/static/ci/py3.7/linux.txt
    #   azure-mgmt
azure-mgmt-notificationhubs==2.0.0
    # via
    #   -c requirements/static/ci/py3.7/linux.txt
    #   azure-mgmt
azure-mgmt-nspkg==3.0.2
    # via
    #   -c requirements/static/ci/py3.7/linux.txt
    #   azure-mgmt-advisor
    #   azure-mgmt-applicationinsights
    #   azure-mgmt-authorization
    #   azure-mgmt-batch
    #   azure-mgmt-batchai
    #   azure-mgmt-billing
    #   azure-mgmt-cognitiveservices
    #   azure-mgmt-commerce
    #   azure-mgmt-consumption
    #   azure-mgmt-cosmosdb
    #   azure-mgmt-datafactory
    #   azure-mgmt-datalake-nspkg
    #   azure-mgmt-datamigration
    #   azure-mgmt-devspaces
    #   azure-mgmt-devtestlabs
    #   azure-mgmt-dns
    #   azure-mgmt-eventgrid
    #   azure-mgmt-hanaonazure
    #   azure-mgmt-iotcentral
    #   azure-mgmt-iothub
    #   azure-mgmt-iothubprovisioningservices
    #   azure-mgmt-keyvault
    #   azure-mgmt-loganalytics
    #   azure-mgmt-logic
    #   azure-mgmt-machinelearningcompute
    #   azure-mgmt-managementgroups
    #   azure-mgmt-managementpartner
    #   azure-mgmt-maps
    #   azure-mgmt-marketplaceordering
    #   azure-mgmt-monitor
    #   azure-mgmt-msi
    #   azure-mgmt-notificationhubs
    #   azure-mgmt-policyinsights
    #   azure-mgmt-powerbiembedded
    #   azure-mgmt-recoveryservices
    #   azure-mgmt-recoveryservicesbackup
    #   azure-mgmt-redis
    #   azure-mgmt-relay
    #   azure-mgmt-reservations
    #   azure-mgmt-scheduler
    #   azure-mgmt-search
    #   azure-mgmt-servicefabric
    #   azure-mgmt-signalr
    #   azure-mgmt-sql
    #   azure-mgmt-storage
    #   azure-mgmt-subscription
    #   azure-mgmt-trafficmanager
    #   azure-mgmt-web
azure-mgmt-policyinsights==0.1.0
    # via
    #   -c requirements/static/ci/py3.7/linux.txt
    #   azure-mgmt
azure-mgmt-powerbiembedded==2.0.0
    # via
    #   -c requirements/static/ci/py3.7/linux.txt
    #   azure-mgmt
azure-mgmt-rdbms==1.8.0
    # via
    #   -c requirements/static/ci/py3.7/linux.txt
    #   azure-mgmt
azure-mgmt-recoveryservices==0.3.0
    # via
    #   -c requirements/static/ci/py3.7/linux.txt
    #   azure-mgmt
azure-mgmt-recoveryservicesbackup==0.3.0
    # via
    #   -c requirements/static/ci/py3.7/linux.txt
    #   azure-mgmt
azure-mgmt-redis==5.0.0
    # via
    #   -c requirements/static/ci/py3.7/linux.txt
    #   azure-mgmt
azure-mgmt-relay==0.1.0
    # via
    #   -c requirements/static/ci/py3.7/linux.txt
    #   azure-mgmt
azure-mgmt-reservations==0.2.1
    # via
    #   -c requirements/static/ci/py3.7/linux.txt
    #   azure-mgmt
azure-mgmt-resource==2.1.0
    # via
    #   -c requirements/static/ci/py3.7/linux.txt
    #   azure-mgmt
azure-mgmt-scheduler==2.0.0
    # via
    #   -c requirements/static/ci/py3.7/linux.txt
    #   azure-mgmt
azure-mgmt-search==2.0.0
    # via
    #   -c requirements/static/ci/py3.7/linux.txt
    #   azure-mgmt
azure-mgmt-servicebus==0.5.3
    # via
    #   -c requirements/static/ci/py3.7/linux.txt
    #   azure-mgmt
azure-mgmt-servicefabric==0.2.0
    # via
    #   -c requirements/static/ci/py3.7/linux.txt
    #   azure-mgmt
azure-mgmt-signalr==0.1.1
    # via
    #   -c requirements/static/ci/py3.7/linux.txt
    #   azure-mgmt
azure-mgmt-sql==0.9.1
    # via
    #   -c requirements/static/ci/py3.7/linux.txt
    #   azure-mgmt
azure-mgmt-storage==2.0.0
    # via
    #   -c requirements/static/ci/py3.7/linux.txt
    #   azure-mgmt
azure-mgmt-subscription==0.2.0
    # via
    #   -c requirements/static/ci/py3.7/linux.txt
    #   azure-mgmt
azure-mgmt-trafficmanager==0.50.0
    # via
    #   -c requirements/static/ci/py3.7/linux.txt
    #   azure-mgmt
azure-mgmt-web==0.35.0
    # via
    #   -c requirements/static/ci/py3.7/linux.txt
    #   azure-mgmt
azure-mgmt==4.0.0
    # via
    #   -c requirements/static/ci/py3.7/linux.txt
    #   azure
azure-nspkg==3.0.2
    # via
    #   -c requirements/static/ci/py3.7/linux.txt
    #   azure-applicationinsights
    #   azure-batch
    #   azure-cosmosdb-nspkg
    #   azure-eventgrid
    #   azure-graphrbac
    #   azure-keyvault
    #   azure-loganalytics
    #   azure-mgmt-nspkg
    #   azure-servicebus
    #   azure-servicefabric
    #   azure-servicemanagement-legacy
azure-servicebus==0.21.1
    # via
    #   -c requirements/static/ci/py3.7/linux.txt
    #   azure
azure-servicefabric==6.3.0.0
    # via
    #   -c requirements/static/ci/py3.7/linux.txt
    #   azure
azure-servicemanagement-legacy==0.20.6
    # via
    #   -c requirements/static/ci/py3.7/linux.txt
    #   azure
azure-storage-blob==1.5.0
    # via
    #   -c requirements/static/ci/py3.7/linux.txt
    #   azure
azure-storage-common==1.4.0
    # via
    #   -c requirements/static/ci/py3.7/linux.txt
    #   azure-cosmosdb-table
    #   azure-storage-blob
    #   azure-storage-file
    #   azure-storage-queue
azure-storage-file==1.4.0
    # via
    #   -c requirements/static/ci/py3.7/linux.txt
    #   azure
azure-storage-queue==1.4.0
    # via
    #   -c requirements/static/ci/py3.7/linux.txt
    #   azure
azure==4.0.0 ; sys_platform != "win32"
    # via
    #   -c requirements/static/ci/py3.7/linux.txt
    #   -r requirements/static/ci/common.in
backports.entry-points-selectable==1.1.0
    # via
    #   -c requirements/static/ci/py3.7/linux.txt
    #   virtualenv
bcrypt==3.1.6
    # via
    #   -c requirements/static/ci/py3.7/linux.txt
    #   -r requirements/static/ci/common.in
    #   paramiko
<<<<<<< HEAD
=======
    #   passlib
>>>>>>> e37fbda4
boto3==1.21.46
    # via
    #   -c requirements/static/ci/py3.7/linux.txt
    #   -r requirements/static/ci/common.in
    #   moto
boto==2.49.0
    # via
    #   -c requirements/static/ci/py3.7/linux.txt
    #   -r requirements/static/ci/common.in
botocore==1.24.46
    # via
    #   -c requirements/static/ci/py3.7/linux.txt
    #   boto3
    #   moto
    #   s3transfer
cachetools==4.2.2
    # via
    #   -c requirements/static/ci/py3.7/linux.txt
    #   google-auth
    #   python-telegram-bot
cassandra-driver==3.23.0
    # via
    #   -c requirements/static/ci/py3.7/linux.txt
    #   -r requirements/static/ci/common.in
certifi==2023.07.22
    # via
    #   -c requirements/static/ci/../pkg/py3.7/linux.txt
    #   -c requirements/static/ci/py3.7/linux.txt
    #   -r requirements/static/ci/common.in
    #   kubernetes
    #   msrest
    #   python-telegram-bot
    #   requests
certvalidator==0.11.1
    # via
    #   -c requirements/static/ci/py3.7/linux.txt
    #   vcert
cffi==1.14.6
    # via
    #   -c requirements/static/ci/../pkg/py3.7/linux.txt
    #   -c requirements/static/ci/py3.7/linux.txt
    #   -r requirements/static/ci/common.in
    #   azure-datalake-store
    #   bcrypt
    #   cryptography
    #   napalm
    #   pygit2
    #   pynacl
charset-normalizer==3.2.0
    # via
    #   -c requirements/static/ci/../pkg/py3.7/linux.txt
    #   -c requirements/static/ci/py3.7/linux.txt
    #   aiohttp
    #   requests
cheetah3==3.2.6.post2
    # via
    #   -c requirements/static/ci/py3.7/linux.txt
    #   -r requirements/static/ci/common.in
cheroot==8.5.2
    # via
    #   -c requirements/static/ci/../pkg/py3.7/linux.txt
    #   -c requirements/static/ci/py3.7/linux.txt
    #   cherrypy
cherrypy==18.6.1
    # via
    #   -c requirements/static/ci/../pkg/py3.7/linux.txt
    #   -c requirements/static/ci/py3.7/linux.txt
    #   -r requirements/static/ci/common.in
    #   -r requirements/static/pkg/linux.in
ciscoconfparse==1.5.19
    # via
    #   -c requirements/static/ci/py3.7/linux.txt
    #   napalm
click==7.1.1
    # via
    #   -c requirements/static/ci/py3.7/linux.txt
    #   geomet
clustershell==1.8.3
    # via
    #   -c requirements/static/ci/py3.7/linux.txt
    #   -r requirements/static/ci/common.in
colorama==0.4.3
    # via
    #   -c requirements/static/ci/py3.7/linux.txt
    #   ciscoconfparse
contextvars==2.4
<<<<<<< HEAD
=======
    # via -r requirements/base.txt
croniter==1.0.15 ; sys_platform != "win32"
    # via -r requirements/static/ci/common.in
cryptography==41.0.4
>>>>>>> e37fbda4
    # via
    #   -c requirements/static/ci/../pkg/py3.7/linux.txt
    #   -c requirements/static/ci/py3.7/linux.txt
    #   -r requirements/base.txt
croniter==0.3.29 ; sys_platform != "win32"
    # via
    #   -c requirements/static/ci/py3.7/linux.txt
    #   -r requirements/static/ci/common.in
cryptography==41.0.4
    # via
    #   -c requirements/static/ci/../pkg/py3.7/linux.txt
    #   -c requirements/static/ci/py3.7/linux.txt
    #   -r requirements/static/pkg/linux.in
    #   adal
    #   ansible-core
    #   azure-cosmosdb-table
    #   azure-keyvault
    #   azure-storage-common
    #   etcd3-py
    #   moto
    #   paramiko
    #   pyopenssl
    #   vcert
distlib==0.3.2
    # via
    #   -c requirements/static/ci/py3.7/linux.txt
    #   virtualenv
distro==1.5.0
    # via
    #   -c requirements/static/ci/../pkg/py3.7/linux.txt
    #   -c requirements/static/ci/py3.7/linux.txt
    #   -r requirements/base.txt
dnspython==1.16.0
    # via
    #   -c requirements/static/ci/py3.7/linux.txt
    #   -r requirements/static/ci/common.in
    #   ciscoconfparse
    #   python-etcd
docker==6.1.3
<<<<<<< HEAD
    # via
    #   -c requirements/static/ci/py3.7/linux.txt
    #   -r requirements/static/ci/lint.in
etcd3-py==0.1.6
    # via
    #   -c requirements/static/ci/py3.7/linux.txt
    #   -r requirements/static/ci/common.in
=======
    # via -r requirements/static/ci/common.in
etcd3-py==0.1.6
    # via -r requirements/static/ci/common.in
>>>>>>> e37fbda4
filelock==3.0.12
    # via
    #   -c requirements/static/ci/py3.7/linux.txt
    #   virtualenv
frozenlist==1.3.0
    # via
    #   -c requirements/static/ci/py3.7/linux.txt
    #   aiohttp
    #   aiosignal
future==0.18.3
    # via
    #   -c requirements/static/ci/py3.7/linux.txt
    #   napalm
    #   textfsm
genshi==0.7.5
<<<<<<< HEAD
    # via
    #   -c requirements/static/ci/py3.7/linux.txt
    #   -r requirements/static/ci/common.in
geomet==0.1.2
    # via
    #   -c requirements/static/ci/py3.7/linux.txt
    #   cassandra-driver
gitdb==4.0.5
    # via
    #   -c requirements/static/ci/py3.7/linux.txt
    #   gitpython
gitpython==3.1.35
    # via
    #   -c requirements/static/ci/py3.7/linux.txt
    #   -r requirements/static/ci/common.in
google-auth==1.6.3
    # via
    #   -c requirements/static/ci/py3.7/linux.txt
    #   kubernetes
=======
    # via -r requirements/static/ci/common.in
geomet==0.2.1.post1
    # via cassandra-driver
gitdb==4.0.7
    # via gitpython
gitpython==3.1.37
    # via -r requirements/static/ci/common.in
google-auth==2.0.1
    # via kubernetes
>>>>>>> e37fbda4
hglib==2.6.1
    # via
    #   -c requirements/static/ci/py3.7/linux.txt
    #   -r requirements/static/ci/linux.in
idna==2.8
    # via
    #   -c requirements/static/ci/../pkg/py3.7/linux.txt
    #   -c requirements/static/ci/py3.7/linux.txt
    #   etcd3-py
    #   requests
    #   yarl
immutables==0.15
    # via
    #   -c requirements/static/ci/../pkg/py3.7/linux.txt
    #   -c requirements/static/ci/py3.7/linux.txt
    #   contextvars
importlib-metadata==4.6.4
    # via
    #   -c requirements/static/ci/../pkg/py3.7/linux.txt
    #   -c requirements/static/ci/py3.7/linux.txt
    #   -r requirements/static/pkg/linux.in
    #   attrs
    #   backports.entry-points-selectable
    #   jsonschema
    #   mako
    #   moto
    #   virtualenv
ipaddress==1.0.22
    # via
    #   -c requirements/static/ci/py3.7/linux.txt
    #   kubernetes
isodate==0.6.0
    # via
    #   -c requirements/static/ci/py3.7/linux.txt
    #   msrest
isort==4.3.21
    # via pylint
jaraco.classes==3.2.1
    # via
    #   -c requirements/static/ci/../pkg/py3.7/linux.txt
    #   -c requirements/static/ci/py3.7/linux.txt
    #   jaraco.collections
jaraco.collections==3.4.0
    # via
    #   -c requirements/static/ci/../pkg/py3.7/linux.txt
    #   -c requirements/static/ci/py3.7/linux.txt
    #   cherrypy
jaraco.functools==2.0
    # via
    #   -c requirements/static/ci/../pkg/py3.7/linux.txt
    #   -c requirements/static/ci/py3.7/linux.txt
    #   cheroot
    #   jaraco.text
    #   tempora
jaraco.text==3.5.1
    # via
    #   -c requirements/static/ci/../pkg/py3.7/linux.txt
    #   -c requirements/static/ci/py3.7/linux.txt
    #   jaraco.collections
jinja2==3.1.2
    # via
    #   -c requirements/static/ci/../pkg/py3.7/linux.txt
    #   -c requirements/static/ci/py3.7/linux.txt
    #   -r requirements/base.txt
    #   ansible-core
    #   junos-eznc
    #   moto
    #   napalm
jmespath==1.0.1
    # via
    #   -c requirements/static/ci/../pkg/py3.7/linux.txt
    #   -c requirements/static/ci/py3.7/linux.txt
    #   -r requirements/base.txt
    #   -r requirements/static/ci/common.in
    #   boto3
    #   botocore
jsonschema==3.2.0
    # via
    #   -c requirements/static/ci/py3.7/linux.txt
    #   -r requirements/static/ci/common.in
junos-eznc==2.4.0 ; sys_platform != "win32" and python_version <= "3.10"
    # via
    #   -c requirements/static/ci/py3.7/linux.txt
    #   -r requirements/static/ci/common.in
    #   napalm
jxmlease==1.0.1 ; sys_platform != "win32"
    # via
    #   -c requirements/static/ci/py3.7/linux.txt
    #   -r requirements/static/ci/common.in
kazoo==2.6.1 ; sys_platform != "win32" and sys_platform != "darwin"
    # via
    #   -c requirements/static/ci/py3.7/linux.txt
    #   -r requirements/static/ci/common.in
keyring==5.7.1
    # via
    #   -c requirements/static/ci/py3.7/linux.txt
    #   -r requirements/static/ci/common.in
kubernetes==3.0.0
    # via
    #   -c requirements/static/ci/py3.7/linux.txt
    #   -r requirements/static/ci/common.in
lazy-object-proxy==1.4.3
    # via astroid
libnacl==1.7.1 ; sys_platform != "win32" and sys_platform != "darwin"
    # via
    #   -c requirements/static/ci/py3.7/linux.txt
    #   -r requirements/static/ci/common.in
looseversion==1.0.2
    # via
    #   -c requirements/static/ci/../pkg/py3.7/linux.txt
    #   -c requirements/static/ci/py3.7/linux.txt
    #   -r requirements/base.txt
lxml==4.9.1
    # via
    #   -c requirements/static/ci/py3.7/linux.txt
    #   junos-eznc
    #   napalm
    #   ncclient
mako==1.2.2
    # via
    #   -c requirements/static/ci/py3.7/linux.txt
    #   -r requirements/static/ci/common.in
markupsafe==2.1.2
    # via
    #   -c requirements/static/ci/../pkg/py3.7/linux.txt
    #   -c requirements/static/ci/py3.7/linux.txt
    #   -r requirements/base.txt
    #   jinja2
    #   mako
    #   moto
    #   werkzeug
mccabe==0.6.1
    # via pylint
mercurial==6.0.1
    # via
    #   -c requirements/static/ci/py3.7/linux.txt
    #   -r requirements/static/ci/linux.in
modernize==0.5
    # via saltpylint
more-itertools==5.0.0
    # via
    #   -c requirements/static/ci/../pkg/py3.7/linux.txt
    #   -c requirements/static/ci/py3.7/linux.txt
    #   cheroot
    #   cherrypy
    #   jaraco.classes
    #   jaraco.functools
moto==3.0.1
<<<<<<< HEAD
    # via
    #   -c requirements/static/ci/py3.7/linux.txt
    #   -r requirements/static/ci/common.in
=======
    # via -r requirements/static/ci/common.in
>>>>>>> e37fbda4
msgpack==1.0.2
    # via
    #   -c requirements/static/ci/../pkg/py3.7/linux.txt
    #   -c requirements/static/ci/py3.7/linux.txt
    #   -r requirements/base.txt
msrest==0.6.14
    # via
    #   -c requirements/static/ci/py3.7/linux.txt
    #   azure-applicationinsights
    #   azure-eventgrid
    #   azure-keyvault
    #   azure-loganalytics
    #   azure-mgmt-cdn
    #   azure-mgmt-compute
    #   azure-mgmt-containerinstance
    #   azure-mgmt-containerregistry
    #   azure-mgmt-containerservice
    #   azure-mgmt-dns
    #   azure-mgmt-eventhub
    #   azure-mgmt-keyvault
    #   azure-mgmt-media
    #   azure-mgmt-network
    #   azure-mgmt-rdbms
    #   azure-mgmt-resource
    #   azure-mgmt-servicebus
    #   azure-mgmt-servicefabric
    #   azure-mgmt-signalr
    #   azure-servicefabric
    #   msrestazure
msrestazure==0.6.3
    # via
    #   -c requirements/static/ci/py3.7/linux.txt
    #   azure-batch
    #   azure-eventgrid
    #   azure-graphrbac
    #   azure-keyvault
    #   azure-mgmt-advisor
    #   azure-mgmt-applicationinsights
    #   azure-mgmt-authorization
    #   azure-mgmt-batch
    #   azure-mgmt-batchai
    #   azure-mgmt-billing
    #   azure-mgmt-cdn
    #   azure-mgmt-cognitiveservices
    #   azure-mgmt-commerce
    #   azure-mgmt-compute
    #   azure-mgmt-consumption
    #   azure-mgmt-containerinstance
    #   azure-mgmt-containerregistry
    #   azure-mgmt-containerservice
    #   azure-mgmt-cosmosdb
    #   azure-mgmt-datafactory
    #   azure-mgmt-datalake-analytics
    #   azure-mgmt-datalake-store
    #   azure-mgmt-datamigration
    #   azure-mgmt-devspaces
    #   azure-mgmt-devtestlabs
    #   azure-mgmt-dns
    #   azure-mgmt-eventgrid
    #   azure-mgmt-eventhub
    #   azure-mgmt-hanaonazure
    #   azure-mgmt-iotcentral
    #   azure-mgmt-iothub
    #   azure-mgmt-iothubprovisioningservices
    #   azure-mgmt-keyvault
    #   azure-mgmt-loganalytics
    #   azure-mgmt-logic
    #   azure-mgmt-machinelearningcompute
    #   azure-mgmt-managementgroups
    #   azure-mgmt-managementpartner
    #   azure-mgmt-maps
    #   azure-mgmt-marketplaceordering
    #   azure-mgmt-media
    #   azure-mgmt-monitor
    #   azure-mgmt-msi
    #   azure-mgmt-network
    #   azure-mgmt-notificationhubs
    #   azure-mgmt-policyinsights
    #   azure-mgmt-powerbiembedded
    #   azure-mgmt-rdbms
    #   azure-mgmt-recoveryservices
    #   azure-mgmt-recoveryservicesbackup
    #   azure-mgmt-redis
    #   azure-mgmt-relay
    #   azure-mgmt-reservations
    #   azure-mgmt-resource
    #   azure-mgmt-scheduler
    #   azure-mgmt-search
    #   azure-mgmt-servicebus
    #   azure-mgmt-servicefabric
    #   azure-mgmt-signalr
    #   azure-mgmt-sql
    #   azure-mgmt-storage
    #   azure-mgmt-subscription
    #   azure-mgmt-trafficmanager
    #   azure-mgmt-web
multidict==6.0.2
    # via
    #   -c requirements/static/ci/py3.7/linux.txt
    #   aiohttp
    #   yarl
<<<<<<< HEAD
napalm==3.1.0 ; sys_platform != "win32" and python_version < "3.10"
=======
napalm==3.3.1 ; sys_platform != "win32" and python_version < "3.10"
    # via -r requirements/static/ci/common.in
ncclient==0.6.12
>>>>>>> e37fbda4
    # via
    #   -c requirements/static/ci/py3.7/linux.txt
    #   -r requirements/static/ci/common.in
ncclient==0.6.4
    # via
    #   -c requirements/static/ci/py3.7/linux.txt
    #   junos-eznc
netaddr==0.7.19
    # via
    #   -c requirements/static/ci/py3.7/linux.txt
    #   junos-eznc
    #   napalm
    #   pyeapi
netmiko==3.2.0
    # via
    #   -c requirements/static/ci/py3.7/linux.txt
    #   napalm
ntc-templates==1.4.0
    # via
    #   -c requirements/static/ci/py3.7/linux.txt
    #   junos-eznc
oauthlib==3.2.2
    # via
    #   -c requirements/static/ci/py3.7/linux.txt
    #   requests-oauthlib
oscrypto==1.2.0
    # via
    #   -c requirements/static/ci/py3.7/linux.txt
    #   certvalidator
packaging==22.0
    # via
    #   -c requirements/static/ci/../pkg/py3.7/linux.txt
    #   -c requirements/static/ci/py3.7/linux.txt
    #   -r requirements/base.txt
    #   ansible-core
    #   docker
paramiko==2.10.1 ; sys_platform != "win32" and sys_platform != "darwin"
    # via
    #   -c requirements/static/ci/py3.7/linux.txt
    #   -r requirements/static/ci/common.in
    #   junos-eznc
    #   napalm
    #   ncclient
    #   netmiko
    #   scp
passlib==1.7.4
    # via
    #   -c requirements/static/ci/py3.7/linux.txt
    #   -r requirements/static/ci/common.in
    #   ciscoconfparse
pathspec==0.9.0
    # via
    #   -c requirements/static/ci/py3.7/linux.txt
    #   yamllint
pathtools==0.1.2
    # via
    #   -c requirements/static/ci/py3.7/linux.txt
    #   watchdog
platformdirs==2.2.0
    # via
    #   -c requirements/static/ci/py3.7/linux.txt
    #   virtualenv
portend==2.4
    # via
    #   -c requirements/static/ci/../pkg/py3.7/linux.txt
    #   -c requirements/static/ci/py3.7/linux.txt
    #   cherrypy
psutil==5.8.0
    # via
    #   -c requirements/static/ci/../pkg/py3.7/linux.txt
    #   -c requirements/static/ci/py3.7/linux.txt
    #   -r requirements/base.txt
pyasn1-modules==0.2.4
    # via
    #   -c requirements/static/ci/py3.7/linux.txt
    #   google-auth
pyasn1==0.4.8
    # via
    #   -c requirements/static/ci/py3.7/linux.txt
    #   pyasn1-modules
    #   rsa
pycodestyle==2.5.0
    # via saltpylint
pycparser==2.17
    # via
    #   -c requirements/static/ci/../pkg/py3.7/linux.txt
    #   -c requirements/static/ci/py3.7/linux.txt
    #   cffi
pycryptodomex==3.9.8
    # via
    #   -c requirements/static/ci/../pkg/py3.7/linux.txt
    #   -c requirements/static/ci/py3.7/linux.txt
    #   -r requirements/crypto.txt
pyeapi==0.8.3
    # via
    #   -c requirements/static/ci/py3.7/linux.txt
    #   napalm
pygit2==1.0.3 ; python_version <= "3.8"
    # via
    #   -c requirements/static/ci/py3.7/linux.txt
    #   -r requirements/static/ci/linux.in
pyiface==0.0.11
    # via
    #   -c requirements/static/ci/py3.7/linux.txt
    #   -r requirements/static/ci/linux.in
pyinotify==0.9.6 ; sys_platform != "win32" and sys_platform != "darwin" and platform_system != "openbsd"
    # via
    #   -c requirements/static/ci/py3.7/linux.txt
    #   -r requirements/static/ci/common.in
pyjwt==2.4.0
    # via
    #   -c requirements/static/ci/py3.7/linux.txt
    #   adal
    #   twilio
pylint==2.4.4
    # via
    #   -r requirements/static/ci/lint.in
    #   saltpylint
pymysql==1.0.2
<<<<<<< HEAD
    # via
    #   -c requirements/static/ci/py3.7/linux.txt
    #   -r requirements/static/ci/linux.in
=======
    # via -r requirements/static/ci/linux.in
>>>>>>> e37fbda4
pynacl==1.5.0
    # via
    #   -c requirements/static/ci/py3.7/linux.txt
    #   -r requirements/static/ci/common.in
    #   paramiko
pyopenssl==23.2.0
    # via
    #   -c requirements/static/ci/../pkg/py3.7/linux.txt
    #   -c requirements/static/ci/py3.7/linux.txt
    #   -r requirements/static/pkg/linux.in
    #   etcd3-py
pyparsing==3.0.9
    # via
    #   -c requirements/static/ci/py3.7/linux.txt
    #   junos-eznc
pyrsistent==0.17.3
    # via
    #   -c requirements/static/ci/py3.7/linux.txt
    #   jsonschema
pyserial==3.4
    # via
    #   -c requirements/static/ci/py3.7/linux.txt
    #   junos-eznc
    #   netmiko
python-consul==1.1.0
    # via
    #   -c requirements/static/ci/py3.7/linux.txt
    #   -r requirements/static/ci/linux.in
python-dateutil==2.8.1
    # via
    #   -c requirements/static/ci/../pkg/py3.7/linux.txt
    #   -c requirements/static/ci/py3.7/linux.txt
    #   -r requirements/static/pkg/linux.in
    #   adal
    #   azure-cosmosdb-table
    #   azure-storage-common
    #   botocore
    #   croniter
    #   kubernetes
    #   moto
    #   vcert
python-etcd==0.4.5
    # via
    #   -c requirements/static/ci/py3.7/linux.txt
    #   -r requirements/static/ci/common.in
python-gnupg==0.4.8
<<<<<<< HEAD
    # via
    #   -c requirements/static/ci/../pkg/py3.7/linux.txt
    #   -c requirements/static/ci/py3.7/linux.txt
    #   -r requirements/static/pkg/linux.in
python-telegram-bot==13.7
    # via
    #   -c requirements/static/ci/py3.7/linux.txt
    #   -r requirements/static/ci/linux.in
=======
    # via -r requirements/static/pkg/linux.in
python-telegram-bot==13.7
    # via -r requirements/static/ci/linux.in
>>>>>>> e37fbda4
pytz==2022.1
    # via
    #   -c requirements/static/ci/../pkg/py3.7/linux.txt
    #   -c requirements/static/ci/py3.7/linux.txt
    #   apscheduler
    #   moto
    #   python-telegram-bot
    #   tempora
    #   twilio
    #   tzlocal
pyvmomi==6.7.1.2018.12
    # via
    #   -c requirements/static/ci/py3.7/linux.txt
    #   -r requirements/static/ci/common.in
pyyaml==6.0.1
    # via
    #   -c requirements/static/ci/../pkg/py3.7/linux.txt
    #   -c requirements/static/ci/py3.7/linux.txt
    #   -r requirements/base.txt
    #   ansible-core
    #   clustershell
    #   junos-eznc
    #   kubernetes
    #   napalm
    #   yamllint
    #   yamlordereddictloader
pyzmq==23.2.0
    # via
    #   -c requirements/static/ci/../pkg/py3.7/linux.txt
    #   -c requirements/static/ci/py3.7/linux.txt
    #   -r requirements/zeromq.txt
redis-py-cluster==2.1.3
    # via
    #   -c requirements/static/ci/py3.7/linux.txt
    #   -r requirements/static/ci/linux.in
redis==3.5.3
    # via
    #   -c requirements/static/ci/py3.7/linux.txt
    #   redis-py-cluster
requests-oauthlib==1.3.0
    # via
    #   -c requirements/static/ci/py3.7/linux.txt
    #   msrest
requests==2.31.0
    # via
    #   -c requirements/static/ci/../pkg/py3.7/linux.txt
    #   -c requirements/static/ci/py3.7/linux.txt
    #   -r requirements/base.txt
    #   -r requirements/static/ci/common.in
    #   adal
    #   apache-libcloud
    #   azure-cosmosdb-table
    #   azure-datalake-store
    #   azure-keyvault
    #   azure-servicebus
    #   azure-servicemanagement-legacy
    #   azure-storage-common
    #   docker
    #   etcd3-py
    #   kubernetes
    #   moto
    #   msrest
    #   napalm
    #   python-consul
    #   pyvmomi
    #   requests-oauthlib
    #   responses
    #   twilio
    #   vcert
resolvelib==0.5.4
    # via
    #   -c requirements/static/ci/py3.7/linux.txt
    #   ansible-core
responses==0.10.6
    # via
    #   -c requirements/static/ci/py3.7/linux.txt
    #   moto
rfc3987==1.3.8
    # via
    #   -c requirements/static/ci/py3.7/linux.txt
    #   -r requirements/static/ci/common.in
rpm-vercmp==0.1.2
    # via
    #   -c requirements/static/ci/../pkg/py3.7/linux.txt
    #   -c requirements/static/ci/py3.7/linux.txt
    #   -r requirements/static/pkg/linux.in
rsa==4.7.2
    # via
    #   -c requirements/static/ci/py3.7/linux.txt
    #   google-auth
s3transfer==0.5.2
    # via
    #   -c requirements/static/ci/py3.7/linux.txt
    #   boto3
saltpylint==2023.8.3
    # via -r requirements/static/ci/lint.in
scp==0.13.2
    # via
    #   -c requirements/static/ci/py3.7/linux.txt
    #   junos-eznc
    #   napalm
    #   netmiko
semantic-version==2.9.0
    # via
    #   -c requirements/static/ci/py3.7/linux.txt
    #   etcd3-py
setproctitle==1.3.2
    # via
    #   -c requirements/static/ci/../pkg/py3.7/linux.txt
    #   -c requirements/static/ci/py3.7/linux.txt
    #   -r requirements/static/pkg/linux.in
six==1.16.0
    # via
    #   -c requirements/static/ci/../pkg/py3.7/linux.txt
    #   -c requirements/static/ci/py3.7/linux.txt
    #   apscheduler
    #   astroid
    #   bcrypt
    #   cassandra-driver
    #   cheroot
    #   etcd3-py
    #   genshi
    #   geomet
    #   google-auth
    #   isodate
    #   jsonschema
    #   junos-eznc
    #   kazoo
    #   kubernetes
    #   more-itertools
    #   ncclient
    #   paramiko
    #   python-consul
    #   python-dateutil
    #   pyvmomi
    #   responses
    #   textfsm
    #   transitions
    #   vcert
    #   virtualenv
    #   websocket-client
slack-bolt==1.15.5
    # via
    #   -c requirements/static/ci/py3.7/linux.txt
    #   -r requirements/static/ci/linux.in
slack-sdk==3.19.5
    # via
    #   -c requirements/static/ci/py3.7/linux.txt
    #   slack-bolt
smmap==3.0.4
    # via
    #   -c requirements/static/ci/py3.7/linux.txt
    #   gitdb
sqlparse==0.4.4
    # via
    #   -c requirements/static/ci/py3.7/linux.txt
    #   -r requirements/static/ci/common.in
strict-rfc3339==0.7
    # via
    #   -c requirements/static/ci/py3.7/linux.txt
    #   -r requirements/static/ci/common.in
tempora==4.1.1
    # via
    #   -c requirements/static/ci/../pkg/py3.7/linux.txt
    #   -c requirements/static/ci/py3.7/linux.txt
    #   portend
terminal==0.4.0
    # via
    #   -c requirements/static/ci/py3.7/linux.txt
    #   ntc-templates
textfsm==1.1.0
    # via
    #   -c requirements/static/ci/py3.7/linux.txt
    #   napalm
    #   netmiko
    #   ntc-templates
timelib==0.2.5
    # via
    #   -c requirements/static/ci/../pkg/py3.7/linux.txt
    #   -c requirements/static/ci/py3.7/linux.txt
    #   -r requirements/static/pkg/linux.in
toml==0.10.2
    # via
    #   -c requirements/static/ci/py3.7/linux.txt
    #   -r requirements/static/ci/common.in
    #   -r requirements/static/ci/lint.in
tornado==6.1
    # via
    #   -c requirements/static/ci/py3.7/linux.txt
    #   python-telegram-bot
transitions==0.8.1
    # via
    #   -c requirements/static/ci/py3.7/linux.txt
    #   junos-eznc
twilio==7.9.2
    # via
    #   -c requirements/static/ci/py3.7/linux.txt
    #   -r requirements/static/ci/linux.in
typed-ast==1.4.1
    # via astroid
typing-extensions==3.10.0.0
    # via
    #   -c requirements/static/ci/../pkg/py3.7/linux.txt
    #   -c requirements/static/ci/py3.7/linux.txt
    #   aiohttp
    #   async-timeout
    #   gitpython
    #   importlib-metadata
    #   yarl
<<<<<<< HEAD
tzlocal==2.1
    # via
    #   -c requirements/static/ci/py3.7/linux.txt
    #   apscheduler
urllib3==1.26.6
=======
tzlocal==3.0
    # via apscheduler
urllib3==1.26.17
>>>>>>> e37fbda4
    # via
    #   -c requirements/static/ci/../pkg/py3.7/linux.txt
    #   -c requirements/static/ci/py3.7/linux.txt
    #   botocore
    #   docker
    #   kubernetes
    #   python-etcd
    #   requests
vcert==0.7.4 ; sys_platform != "win32"
    # via
    #   -c requirements/static/ci/py3.7/linux.txt
    #   -r requirements/static/ci/common.in
virtualenv==20.7.2
    # via
    #   -c requirements/static/ci/py3.7/linux.txt
    #   -r requirements/static/ci/common.in
watchdog==0.10.3
    # via
    #   -c requirements/static/ci/py3.7/linux.txt
    #   -r requirements/static/ci/common.in
websocket-client==0.40.0
    # via
    #   -c requirements/static/ci/py3.7/linux.txt
    #   docker
    #   kubernetes
wempy==0.2.1
    # via
    #   -c requirements/static/ci/py3.7/linux.txt
    #   -r requirements/static/ci/common.in
werkzeug==2.2.3
    # via
    #   -c requirements/static/ci/py3.7/linux.txt
    #   moto
wrapt==1.11.1
    # via astroid
xmltodict==0.12.0
    # via
    #   -c requirements/static/ci/py3.7/linux.txt
    #   moto
yamllint==1.26.3
    # via
    #   -c requirements/static/ci/py3.7/linux.txt
    #   -r requirements/static/ci/linux.in
yamlordereddictloader==0.4.0
    # via
    #   -c requirements/static/ci/py3.7/linux.txt
    #   junos-eznc
yarl==1.7.2
    # via
    #   -c requirements/static/ci/py3.7/linux.txt
    #   aiohttp
zc.lockfile==1.4
    # via
    #   -c requirements/static/ci/../pkg/py3.7/linux.txt
    #   -c requirements/static/ci/py3.7/linux.txt
    #   cherrypy
zipp==3.5.0
    # via
    #   -c requirements/static/ci/../pkg/py3.7/linux.txt
    #   -c requirements/static/ci/py3.7/linux.txt
    #   importlib-metadata

# The following packages are considered to be unsafe in a requirements file:
# setuptools<|MERGE_RESOLUTION|>--- conflicted
+++ resolved
@@ -519,15 +519,15 @@
     # via
     #   -c requirements/static/ci/py3.7/linux.txt
     #   virtualenv
+backports.zoneinfo==0.2.1
+    # via
+    #   -c requirements/static/ci/py3.7/linux.txt
+    #   tzlocal
 bcrypt==3.1.6
     # via
     #   -c requirements/static/ci/py3.7/linux.txt
     #   -r requirements/static/ci/common.in
     #   paramiko
-<<<<<<< HEAD
-=======
-    #   passlib
->>>>>>> e37fbda4
 boto3==1.21.46
     # via
     #   -c requirements/static/ci/py3.7/linux.txt
@@ -614,13 +614,6 @@
     #   -c requirements/static/ci/py3.7/linux.txt
     #   ciscoconfparse
 contextvars==2.4
-<<<<<<< HEAD
-=======
-    # via -r requirements/base.txt
-croniter==1.0.15 ; sys_platform != "win32"
-    # via -r requirements/static/ci/common.in
-cryptography==41.0.4
->>>>>>> e37fbda4
     # via
     #   -c requirements/static/ci/../pkg/py3.7/linux.txt
     #   -c requirements/static/ci/py3.7/linux.txt
@@ -660,19 +653,14 @@
     #   ciscoconfparse
     #   python-etcd
 docker==6.1.3
-<<<<<<< HEAD
-    # via
-    #   -c requirements/static/ci/py3.7/linux.txt
+    # via
+    #   -c requirements/static/ci/py3.7/linux.txt
+    #   -r requirements/static/ci/common.in
     #   -r requirements/static/ci/lint.in
 etcd3-py==0.1.6
     # via
     #   -c requirements/static/ci/py3.7/linux.txt
     #   -r requirements/static/ci/common.in
-=======
-    # via -r requirements/static/ci/common.in
-etcd3-py==0.1.6
-    # via -r requirements/static/ci/common.in
->>>>>>> e37fbda4
 filelock==3.0.12
     # via
     #   -c requirements/static/ci/py3.7/linux.txt
@@ -688,7 +676,6 @@
     #   napalm
     #   textfsm
 genshi==0.7.5
-<<<<<<< HEAD
     # via
     #   -c requirements/static/ci/py3.7/linux.txt
     #   -r requirements/static/ci/common.in
@@ -696,34 +683,23 @@
     # via
     #   -c requirements/static/ci/py3.7/linux.txt
     #   cassandra-driver
-gitdb==4.0.5
+gitdb==4.0.7
     # via
     #   -c requirements/static/ci/py3.7/linux.txt
     #   gitpython
-gitpython==3.1.35
-    # via
-    #   -c requirements/static/ci/py3.7/linux.txt
-    #   -r requirements/static/ci/common.in
-google-auth==1.6.3
+gitpython==3.1.37
+    # via
+    #   -c requirements/static/ci/py3.7/linux.txt
+    #   -r requirements/static/ci/common.in
+google-auth==2.1.0
     # via
     #   -c requirements/static/ci/py3.7/linux.txt
     #   kubernetes
-=======
-    # via -r requirements/static/ci/common.in
-geomet==0.2.1.post1
-    # via cassandra-driver
-gitdb==4.0.7
-    # via gitpython
-gitpython==3.1.37
-    # via -r requirements/static/ci/common.in
-google-auth==2.0.1
-    # via kubernetes
->>>>>>> e37fbda4
 hglib==2.6.1
     # via
     #   -c requirements/static/ci/py3.7/linux.txt
     #   -r requirements/static/ci/linux.in
-idna==2.8
+idna==3.2
     # via
     #   -c requirements/static/ci/../pkg/py3.7/linux.txt
     #   -c requirements/static/ci/py3.7/linux.txt
@@ -867,13 +843,9 @@
     #   jaraco.classes
     #   jaraco.functools
 moto==3.0.1
-<<<<<<< HEAD
-    # via
-    #   -c requirements/static/ci/py3.7/linux.txt
-    #   -r requirements/static/ci/common.in
-=======
-    # via -r requirements/static/ci/common.in
->>>>>>> e37fbda4
+    # via
+    #   -c requirements/static/ci/py3.7/linux.txt
+    #   -r requirements/static/ci/common.in
 msgpack==1.0.2
     # via
     #   -c requirements/static/ci/../pkg/py3.7/linux.txt
@@ -975,13 +947,7 @@
     #   -c requirements/static/ci/py3.7/linux.txt
     #   aiohttp
     #   yarl
-<<<<<<< HEAD
 napalm==3.1.0 ; sys_platform != "win32" and python_version < "3.10"
-=======
-napalm==3.3.1 ; sys_platform != "win32" and python_version < "3.10"
-    # via -r requirements/static/ci/common.in
-ncclient==0.6.12
->>>>>>> e37fbda4
     # via
     #   -c requirements/static/ci/py3.7/linux.txt
     #   -r requirements/static/ci/common.in
@@ -1101,13 +1067,9 @@
     #   -r requirements/static/ci/lint.in
     #   saltpylint
 pymysql==1.0.2
-<<<<<<< HEAD
     # via
     #   -c requirements/static/ci/py3.7/linux.txt
     #   -r requirements/static/ci/linux.in
-=======
-    # via -r requirements/static/ci/linux.in
->>>>>>> e37fbda4
 pynacl==1.5.0
     # via
     #   -c requirements/static/ci/py3.7/linux.txt
@@ -1154,7 +1116,6 @@
     #   -c requirements/static/ci/py3.7/linux.txt
     #   -r requirements/static/ci/common.in
 python-gnupg==0.4.8
-<<<<<<< HEAD
     # via
     #   -c requirements/static/ci/../pkg/py3.7/linux.txt
     #   -c requirements/static/ci/py3.7/linux.txt
@@ -1163,11 +1124,6 @@
     # via
     #   -c requirements/static/ci/py3.7/linux.txt
     #   -r requirements/static/ci/linux.in
-=======
-    # via -r requirements/static/pkg/linux.in
-python-telegram-bot==13.7
-    # via -r requirements/static/ci/linux.in
->>>>>>> e37fbda4
 pytz==2022.1
     # via
     #   -c requirements/static/ci/../pkg/py3.7/linux.txt
@@ -1177,7 +1133,6 @@
     #   python-telegram-bot
     #   tempora
     #   twilio
-    #   tzlocal
 pyvmomi==6.7.1.2018.12
     # via
     #   -c requirements/static/ci/py3.7/linux.txt
@@ -1291,7 +1246,6 @@
     #   etcd3-py
     #   genshi
     #   geomet
-    #   google-auth
     #   isodate
     #   jsonschema
     #   junos-eznc
@@ -1317,7 +1271,7 @@
     # via
     #   -c requirements/static/ci/py3.7/linux.txt
     #   slack-bolt
-smmap==3.0.4
+smmap==4.0.0
     # via
     #   -c requirements/static/ci/py3.7/linux.txt
     #   gitdb
@@ -1358,7 +1312,7 @@
     # via
     #   -c requirements/static/ci/py3.7/linux.txt
     #   python-telegram-bot
-transitions==0.8.1
+transitions==0.8.9
     # via
     #   -c requirements/static/ci/py3.7/linux.txt
     #   junos-eznc
@@ -1377,17 +1331,11 @@
     #   gitpython
     #   importlib-metadata
     #   yarl
-<<<<<<< HEAD
-tzlocal==2.1
+tzlocal==3.0
     # via
     #   -c requirements/static/ci/py3.7/linux.txt
     #   apscheduler
-urllib3==1.26.6
-=======
-tzlocal==3.0
-    # via apscheduler
-urllib3==1.26.17
->>>>>>> e37fbda4
+urllib3==1.26.18
     # via
     #   -c requirements/static/ci/../pkg/py3.7/linux.txt
     #   -c requirements/static/ci/py3.7/linux.txt
