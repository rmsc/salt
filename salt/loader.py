--- conflicted
+++ resolved
@@ -1058,11 +1058,7 @@
         Load a single item if you have it
         '''
         # if the key doesn't have a '.' then it isn't valid for this mod dict
-<<<<<<< HEAD
-        if key is None or not isinstance(key, six.string_types) or '.' not in key:
-=======
         if not isinstance(key, six.string_types):
->>>>>>> ef5d6c10
             raise KeyError
         if '.' not in key:
             mod_name = key
